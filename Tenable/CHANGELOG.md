--- conflicted
+++ resolved
@@ -7,21 +7,20 @@
 
 ## Unreleased
 
-<<<<<<< HEAD
-## 2025-08-15 - 1.0.1
+## 2025-09-30 - 1.0.2
 
 ### Changed
 
 - Update the sdk version to 1.21.0
 - Add batch size configuration to the connector settings
-=======
+
 ## 2025-09-19 - 1.0.1
 
 ### Changed
 
 - Update asset connector name
 - Add module run method
->>>>>>> be8315df
+
 
 ## 2025-08-15 - 1.0.0
 
