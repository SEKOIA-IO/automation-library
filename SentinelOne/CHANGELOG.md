--- conflicted
+++ resolved
@@ -7,19 +7,18 @@
 
 ## Unreleased
 
-<<<<<<< HEAD
-## 2024-12-06 - 1.19.7
+## 2024-12-06 - 1.19.8
 
 ### Added
 
 - Add the new configuration part in sentinelOne action
-=======
+
 ## 2024-12-10 - 1.19.7
 
 ### Changed
 
 - Handle the timeout exception
->>>>>>> 08530d15
+
 
 ## 2024-12-10 - 1.19.6
 
