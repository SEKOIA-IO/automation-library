# Changelog

All notable changes to this project will be documented in this file.

The format is based on [Keep a Changelog](https://keepachangelog.com/en/1.0.0/),
and this project adheres to [Semantic Versioning](https://semver.org/spec/v2.0.0.html).

## Unreleased

<<<<<<< HEAD
## 2024-12-06 - 1.19.8

### Added

- Add the new configuration part in sentinelOne action
=======
## 2024-12-16 - 1.19.9

### Changed

- discard already collected alerts in the singularity connector

### Fixed

- Fix the start_time parameter into milliseconds in the singularity connector

## 2024-12-13 - 1.19.8

### Fixed

- Fix the pagination system in the SentinelOne Singularity connector
>>>>>>> 26b919e5

## 2024-12-10 - 1.19.7

### Changed

- Handle the timeout exception


## 2024-12-10 - 1.19.6

### Fixed

- Fix the product name in the SentineOne Identity connector

## 2024-12-04 - 1.19.5

### Fixed

- Set hostname and api_token as required in the module configuration

## 2024-12-04 - 1.19.4

### Fixed

- Fix the declaration of the create IoCs action

## 2024-12-04 - 1.19.3

### Fixed

- Fix the metrics

## 2024-12-03 - 1.19.2

### Fixed

- Fix the startDateTime parameter

## 2024-12-03 - 1.19.1

### Fixed

- Fix the way to compute the address of the tenant in the SentinelOne Singularity Identity connector

## 2024-11-30 - 1.19.0

### Added

- Support for SentinelOne Singularity Identity

## 2024-11-28 - 1.18.7

### Added

- Add the account ids to required fields in create iocs actions


## 2024-11-28 - 1.18.6

### Fixed

- Fix the result problem in create iocs action

## 2024-09-23 - 1.18.5

### Added

- Add Beta flag to new actions

## 2024-09-19 - 1.18.4

### Added

- Add source to data sent

## 2024-09-19 - 1.18.3

### Fixed

- Fix Ioc type problem

## 2024-09-18 - 1.18.2

### Fixed

- Fix create_iocs type problem

## 2024-09-18 - 1.18.1

### Changed

- Update analyst_verdict variable

## 2024-09-06 - 1.18.0

### Added

- Add some new actions to sentinelone

## 2024-08-27 - 1.17.6

### Changed

- Change the name of the triggers

## 2024-08-27 - 1.17.5

### Changed

- Change the name of the connectors

## 2024-08-26 - 1.17.4

### Fixed

- handle threats as a dictionary, instead of an object
- declare batch_duration variable

## 2024-08-08 - 1.17.3

### Changed

- filter events to discard already collected ones

## 2024-08-07 - 1.17.2

### Changed

- externalize the method to get the most recent date seen from the events

### Fixed

- fix the interactions with the context to be thread-safe
- use the most recent date seen when query new events

## 2024-08-06 - 1.17.1

### Changed

- Change the way to log messages from the connector

### Fixed

- Handle when an exception occurs during the collect of events

## 2024-07-30 - 1.17.0

### Added

- Added connector for SentinelOne logs

## 2024-05-28 - 1.16.0

### Changed

- Upgrade sekoia-automation-sdk

## 2024-03-14 - 1.15.3

### Changed

- Upgrade the SentinelOne logo

## 2024-01-26 - 1.15.0

### Changed

- Fix tenacity loop not handling the case where the query is still running.
- Fix tenacity loop retrying even if the query is failed or in error.
- Update DeepVisibilityEvent pydantic basemodel according to DeepVisibility documentation and tests.

## 2023-12-14 - 1.14.1

### Changed

- Upgrade dependencies

## 2023-11-22 - 1.14.0

### Changed

- Upgrade dependencies: Sekoia-automation-SDK 1.8.1<|MERGE_RESOLUTION|>--- conflicted
+++ resolved
@@ -7,13 +7,12 @@
 
 ## Unreleased
 
-<<<<<<< HEAD
-## 2024-12-06 - 1.19.8
+## 2024-12-06 - 1.19.10
 
 ### Added
 
 - Add the new configuration part in sentinelOne action
-=======
+
 ## 2024-12-16 - 1.19.9
 
 ### Changed
@@ -29,7 +28,6 @@
 ### Fixed
 
 - Fix the pagination system in the SentinelOne Singularity connector
->>>>>>> 26b919e5
 
 ## 2024-12-10 - 1.19.7
 
