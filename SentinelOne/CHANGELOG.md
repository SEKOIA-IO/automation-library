# Changelog

All notable changes to this project will be documented in this file.

The format is based on [Keep a Changelog](https://keepachangelog.com/en/1.0.0/),
and this project adheres to [Semantic Versioning](https://semver.org/spec/v2.0.0.html).

## Unreleased

<<<<<<< HEAD
## 2025-01-10 - 1.20.2

### Fixed

- Fix caching problem
=======
## 2025-03-03 - 1.20.2

### Fixed

- Fix sentinelone action uppercase arguments problem
>>>>>>> 8302ae13

## 2025-01-10 - 1.20.1

### Fixed

- Fix for singularity connector for iteration through correct list of items

## 2025-01-07 - 1.20.0

### Changed

- Update the SentinelOne Singularity connector to fetch detailed alerts

## 2024-12-06 - 1.19.10

### Added

- Add the new configuration part in sentinelOne action

## 2024-12-16 - 1.19.9

### Changed

- discard already collected alerts in the singularity connector

### Fixed

- Fix the start_time parameter into milliseconds in the singularity connector

## 2024-12-13 - 1.19.8

### Fixed

- Fix the pagination system in the SentinelOne Singularity connector

## 2024-12-10 - 1.19.7

### Changed

- Handle the timeout exception


## 2024-12-10 - 1.19.6

### Fixed

- Fix the product name in the SentineOne Identity connector

## 2024-12-04 - 1.19.5

### Fixed

- Set hostname and api_token as required in the module configuration

## 2024-12-04 - 1.19.4

### Fixed

- Fix the declaration of the create IoCs action

## 2024-12-04 - 1.19.3

### Fixed

- Fix the metrics

## 2024-12-03 - 1.19.2

### Fixed

- Fix the startDateTime parameter

## 2024-12-03 - 1.19.1

### Fixed

- Fix the way to compute the address of the tenant in the SentinelOne Singularity Identity connector

## 2024-11-30 - 1.19.0

### Added

- Support for SentinelOne Singularity Identity

## 2024-11-28 - 1.18.7

### Added

- Add the account ids to required fields in create iocs actions


## 2024-11-28 - 1.18.6

### Fixed

- Fix the result problem in create iocs action

## 2024-09-23 - 1.18.5

### Added

- Add Beta flag to new actions

## 2024-09-19 - 1.18.4

### Added

- Add source to data sent

## 2024-09-19 - 1.18.3

### Fixed

- Fix Ioc type problem

## 2024-09-18 - 1.18.2

### Fixed

- Fix create_iocs type problem

## 2024-09-18 - 1.18.1

### Changed

- Update analyst_verdict variable

## 2024-09-06 - 1.18.0

### Added

- Add some new actions to sentinelone

## 2024-08-27 - 1.17.6

### Changed

- Change the name of the triggers

## 2024-08-27 - 1.17.5

### Changed

- Change the name of the connectors

## 2024-08-26 - 1.17.4

### Fixed

- handle threats as a dictionary, instead of an object
- declare batch_duration variable

## 2024-08-08 - 1.17.3

### Changed

- filter events to discard already collected ones

## 2024-08-07 - 1.17.2

### Changed

- externalize the method to get the most recent date seen from the events

### Fixed

- fix the interactions with the context to be thread-safe
- use the most recent date seen when query new events

## 2024-08-06 - 1.17.1

### Changed

- Change the way to log messages from the connector

### Fixed

- Handle when an exception occurs during the collect of events

## 2024-07-30 - 1.17.0

### Added

- Added connector for SentinelOne logs

## 2024-05-28 - 1.16.0

### Changed

- Upgrade sekoia-automation-sdk

## 2024-03-14 - 1.15.3

### Changed

- Upgrade the SentinelOne logo

## 2024-01-26 - 1.15.0

### Changed

- Fix tenacity loop not handling the case where the query is still running.
- Fix tenacity loop retrying even if the query is failed or in error.
- Update DeepVisibilityEvent pydantic basemodel according to DeepVisibility documentation and tests.

## 2023-12-14 - 1.14.1

### Changed

- Upgrade dependencies

## 2023-11-22 - 1.14.0

### Changed

- Upgrade dependencies: Sekoia-automation-SDK 1.8.1<|MERGE_RESOLUTION|>--- conflicted
+++ resolved
@@ -7,19 +7,18 @@
 
 ## Unreleased
 
-<<<<<<< HEAD
-## 2025-01-10 - 1.20.2
+## 2025-01-10 - 1.20.3
 
 ### Fixed
 
 - Fix caching problem
-=======
+
 ## 2025-03-03 - 1.20.2
 
 ### Fixed
 
 - Fix sentinelone action uppercase arguments problem
->>>>>>> 8302ae13
+
 
 ## 2025-01-10 - 1.20.1
 
