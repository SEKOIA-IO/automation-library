# Changelog

All notable changes to this project will be documented in this file.

The format is based on [Keep a Changelog](https://keepachangelog.com/en/1.0.0/),
and this project adheres to [Semantic Versioning](https://semver.org/spec/v2.0.0.html).

## Unreleased

<<<<<<< HEAD
## 2024-11-22 - 1.19.0

### Added

- Support for SentinelOne Singularity Identity
=======
## 2024-11-28 - 1.18.7

### Added

- Add the account ids to required fields in create iocs actions

>>>>>>> 2256d2bf

## 2024-11-28 - 1.18.6

### Fixed

- Fix the result problem in create iocs action

## 2024-09-23 - 1.18.5

### Added

- Add Beta flag to new actions

## 2024-09-19 - 1.18.4

### Added

- Add source to data sent

## 2024-09-19 - 1.18.3

### Fixed

- Fix Ioc type problem

## 2024-09-18 - 1.18.2

### Fixed

- Fix create_iocs type problem

## 2024-09-18 - 1.18.1

### Changed

- Update analyst_verdict variable

## 2024-09-06 - 1.18.0

### Added

- Add some new actions to sentinelone

## 2024-08-27 - 1.17.6

### Changed

- Change the name of the triggers

## 2024-08-27 - 1.17.5

### Changed

- Change the name of the connectors

## 2024-08-26 - 1.17.4

### Fixed

- handle threats as a dictionary, instead of an object
- declare batch_duration variable

## 2024-08-08 - 1.17.3

### Changed

- filter events to discard already collected ones

## 2024-08-07 - 1.17.2

### Changed

- externalize the method to get the most recent date seen from the events

### Fixed

- fix the interactions with the context to be thread-safe
- use the most recent date seen when query new events

## 2024-08-06 - 1.17.1

### Changed

- Change the way to log messages from the connector

### Fixed

- Handle when an exception occurs during the collect of events

## 2024-07-30 - 1.17.0

### Added

- Added connector for SentinelOne logs

## 2024-05-28 - 1.16.0

### Changed

- Upgrade sekoia-automation-sdk

## 2024-03-14 - 1.15.3

### Changed

- Upgrade the SentinelOne logo

## 2024-01-26 - 1.15.0

### Changed

- Fix tenacity loop not handling the case where the query is still running.
- Fix tenacity loop retrying even if the query is failed or in error.
- Update DeepVisibilityEvent pydantic basemodel according to DeepVisibility documentation and tests.

## 2023-12-14 - 1.14.1

### Changed

- Upgrade dependencies

## 2023-11-22 - 1.14.0

### Changed

- Upgrade dependencies: Sekoia-automation-SDK 1.8.1<|MERGE_RESOLUTION|>--- conflicted
+++ resolved
@@ -7,20 +7,18 @@
 
 ## Unreleased
 
-<<<<<<< HEAD
-## 2024-11-22 - 1.19.0
+## 2024-11-30 - 1.19.0
 
 ### Added
 
 - Support for SentinelOne Singularity Identity
-=======
+
 ## 2024-11-28 - 1.18.7
 
 ### Added
 
 - Add the account ids to required fields in create iocs actions
 
->>>>>>> 2256d2bf
 
 ## 2024-11-28 - 1.18.6
 
