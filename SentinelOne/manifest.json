{
  "configuration": {
    "title": "SentinelOne",
    "type": "object",
    "properties": {
      "hostname": {
        "title": "Hostname",
        "description": "The domain-name to the SentinelOne instance",
        "type": "string"
      },
      "api_token": {
        "title": "API Token",
        "description": "The API token to authenticate to SentinelOne",
        "type": "string"
      }
    },
    "required": [
	"hostname",
	"api_token"
    ],
    "secrets": [
      "api_token"
    ]
  },
  "description": "This module interacts with the SentinelOne",
  "name": "SentinelOne",
  "uuid": "ff675e74-e5c1-47c8-a571-d207fc297464",
  "slug": "sentinelone",
<<<<<<< HEAD
  "version": "1.19.5",
=======
  "version": "1.19.6",
>>>>>>> 2947fce0
  "categories": [
    "Endpoint"
  ]
}<|MERGE_RESOLUTION|>--- conflicted
+++ resolved
@@ -26,11 +26,7 @@
   "name": "SentinelOne",
   "uuid": "ff675e74-e5c1-47c8-a571-d207fc297464",
   "slug": "sentinelone",
-<<<<<<< HEAD
-  "version": "1.19.5",
-=======
-  "version": "1.19.6",
->>>>>>> 2947fce0
+  "version": "1.19.7",
   "categories": [
     "Endpoint"
   ]
