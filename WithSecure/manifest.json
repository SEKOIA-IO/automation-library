{
    "configuration": {
        "$schema": "http://json-schema.org/draft-07/schema#",
        "title": "WithSecure",
        "type": "object",
        "properties": {
            "client_id": {
                "description": "Client identifier",
                "type": "string"
            },
            "secret": {
                "description": "API secret to authenticate",
                "type": "string"
            }
        },
        "required": [
            "client_id",
            "secret"
        ],
        "secrets": [
            "secret"
        ]
    },
    "description": "Interact with WithSecure Elements",
    "name": "WithSecure",
    "uuid": "8aa9f86c-f360-4ae7-84f5-b61c6917cf01",
    "slug": "withsecure",
<<<<<<< HEAD
    "version": "2.13.8"
=======
    "version": "2.14.0"
>>>>>>> 2d759994
}<|MERGE_RESOLUTION|>--- conflicted
+++ resolved
@@ -25,9 +25,5 @@
     "name": "WithSecure",
     "uuid": "8aa9f86c-f360-4ae7-84f5-b61c6917cf01",
     "slug": "withsecure",
-<<<<<<< HEAD
-    "version": "2.13.8"
-=======
-    "version": "2.14.0"
->>>>>>> 2d759994
+    "version": "2.14.1"
 }