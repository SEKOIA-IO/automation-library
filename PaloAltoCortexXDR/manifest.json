{
  "configuration": {
    "$schema": "http://json-schema.org/draft-07/schema#",
    "title": "Palo Alto Cortex XDR (EDR)",
    "type": "object",
    "properties": {
      "api_key": {
        "description": "The API Key is your unique identifier used as the authorization header",
        "type": "string"
      },
      "api_key_id": {
        "description": "The API Key ID is your unique token used to authenticate the API Key",
        "type": "string"
      },
      "fqdn": {
        "description": "The FQDN is a unique host and domain name associated with each tenant",
        "type": "string"
      }
    },
    "required": [
      "api_key",
      "api_key_id",
      "fqdn"
    ],
    "secrets": [
      "api_key",
      "api_key_id"
    ]
  },
  "description": "Cortex XDR is the detection and response app that natively integrates network, endpoint and cloud data to stop sophisticated attacks.",
  "name": "Palo Alto Cortex XDR (EDR)",
  "uuid": "2bb1aaf9-a90c-411d-8e5f-c72b1b46b3d7",
  "slug": "paloalto_cortex_xdr",
<<<<<<< HEAD
  "version": "1.1.3"
=======
  "version": "1.1.2",
  "categories": [
    "Endpoint"
  ]
>>>>>>> be39d53e
}<|MERGE_RESOLUTION|>--- conflicted
+++ resolved
@@ -21,22 +21,14 @@
       "api_key",
       "api_key_id",
       "fqdn"
-    ],
-    "secrets": [
-      "api_key",
-      "api_key_id"
     ]
   },
   "description": "Cortex XDR is the detection and response app that natively integrates network, endpoint and cloud data to stop sophisticated attacks.",
   "name": "Palo Alto Cortex XDR (EDR)",
   "uuid": "2bb1aaf9-a90c-411d-8e5f-c72b1b46b3d7",
   "slug": "paloalto_cortex_xdr",
-<<<<<<< HEAD
-  "version": "1.1.3"
-=======
   "version": "1.1.2",
   "categories": [
     "Endpoint"
   ]
->>>>>>> be39d53e
 }