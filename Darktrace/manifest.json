--- conflicted
+++ resolved
@@ -26,23 +26,9 @@
             "private_key"
         ]
     },
-<<<<<<< HEAD
-    "required": [
-      "api_url",
-      "public_key",
-      "private_key"
-    ]
-  },
-  "description": "Darktrace monitors and protects all people and digital assets across your entire ecosystem.",
-  "name": "Darktrace",
-  "uuid": "0637f7c2-d68b-49cc-a1fc-ab7d0836e7ee",
-  "docker": "sekoia-automation-module-darktrace",
-  "version": "1.0.1"
-=======
     "description": "Darktrace monitors and protects all people and digital assets across your entire ecosystem.",
     "name": "Darktrace",
     "uuid": "0637f7c2-d68b-49cc-a1fc-ab7d0836e7ee",
     "slug": "darktrace",
-    "version": "1.3"
->>>>>>> 8c9c9cfa
+    "version": "1.0.4"
 }