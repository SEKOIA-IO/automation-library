# Changelog

All notable changes to this project will be documented in this file.

The format is based on [Keep a Changelog](https://keepachangelog.com/en/1.0.0/),
and this project adheres to [Semantic Versioning](https://semver.org/spec/v2.0.0.html).

## [Unreleased]

<<<<<<< HEAD
## 2023-10-23 - 1.4.1

### Removed

- Type verification in retry.py for HTTPrequest
=======
## 2023-06-30 - 1.4.1

### Changed

- Add additional user-agent to work with api
>>>>>>> 837ce01e

## 2023-10-23 - 1.4.0

### Added

- Add threading
- Add AIanalyst endpoint

## 2023-06-30 - 1.3.2

### Added

- Add a parameter to verify or not the server certificate for TLS connections

## 2023-06-30 - 1.3.1

### Added

- Add beta flag

## 2023-07-13 - 1.3

### Changed

- Update `sekoia-automation-sdk` dependency

## 2023-07-13 - 1.2

### Changed

- Update `sekoia-automation-sdk` dependency

## 2023-07-03 - 1.1

### Added

- Add secrets

## 2023-06-30 - 1.0.1

### Fixed

- Fix the manifest of the module

## 2023-06-30 - 1.0.0

### Added

- initial version of the connector<|MERGE_RESOLUTION|>--- conflicted
+++ resolved
@@ -7,20 +7,18 @@
 
 ## [Unreleased]
 
-<<<<<<< HEAD
-## 2023-10-23 - 1.4.1
+## 2023-10-23 - 1.4.2
 
 ### Removed
 
 - Type verification in retry.py for HTTPrequest
-=======
+
 ## 2023-06-30 - 1.4.1
 
 ### Changed
 
 - Add additional user-agent to work with api
->>>>>>> 837ce01e
-
+- 
 ## 2023-10-23 - 1.4.0
 
 ### Added
