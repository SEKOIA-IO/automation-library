--- conflicted
+++ resolved
@@ -7,13 +7,11 @@
 
 ## [Unreleased]
 
-<<<<<<< HEAD
 ## 2023-06-30 - 1.4.1
 
 ### Changed
 
 - Add additional user-agent to work with api
-=======
 
 ## 2023-10-23 - 1.4.0
 
@@ -21,7 +19,6 @@
 
 - Add threading
 - Add AIanalyst endpoint
->>>>>>> bf8645af
 
 ## 2023-06-30 - 1.3.2
 
