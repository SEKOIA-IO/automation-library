--- conflicted
+++ resolved
@@ -7,7 +7,6 @@
 
 ## [Unreleased]
 
-<<<<<<< HEAD
 ## 2023-07-31 - 1.4.1
 
 ### Changed
@@ -15,7 +14,7 @@
 - Changed starttime from now to an hour ago at the connector first execution.
 
 ## 2023-07-18 - 1.3.1
-=======
+
 ## 2023-06-30 - 1.3.2
 
 ### Added
@@ -23,7 +22,6 @@
 - Add a parameter to verify or not the server certificate for TLS connections
 
 ## 2023-06-30 - 1.3.1
->>>>>>> 207bef46
 
 ### Added
 
