--- conflicted
+++ resolved
@@ -85,16 +85,10 @@
     @cached_property
     def client(self):
         return ApiClient(
-<<<<<<< HEAD
-            self.module.configuration.public_key,
-            self.module.configuration.private_key,
-            ratelimit_per_minute=self.configuration.ratelimit_per_minute,
-            default_headers=self._http_default_headers,
-=======
             self.connector.module.configuration.public_key,
             self.connector.module.configuration.private_key,
             ratelimit_per_minute=self.connector.configuration.ratelimit_per_minute,
->>>>>>> bf8645af
+            default_headers=self._http_default_headers,
         )
 
     def request_events(self) -> requests.models.Response:
