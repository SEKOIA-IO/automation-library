--- conflicted
+++ resolved
@@ -74,15 +74,9 @@
 
     def request_events(self) -> requests.models.Response:
         params = {"starttime": str(self.last_ts), "includeallpinned": "false"}
-<<<<<<< HEAD
         url = urljoin(self.connector.module.configuration.api_url, self.endpoint.value)
         #save cert in file to pass to request
-        response = self.client.get(url, params=params)
-=======
-        url = urljoin(self.module.configuration.api_url, "modelbreaches")
-
         response = self.client.get(url, params=params, verify=self.configuration.verify_certificate)
->>>>>>> 9cb53e18
         return response
 
     def refine_response(self, response: list) -> list:
