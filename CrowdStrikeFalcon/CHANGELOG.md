--- conflicted
+++ resolved
@@ -7,19 +7,19 @@
 
 ## [Unreleased]
 
-<<<<<<< HEAD
-## 2024-02-13 - 1.17.2
+
+## 2024-02-13 - 1.17.3
 
 ### Changed
 
 - Change event_lags metrics from Histogram to Gauge
-=======
+
 ## 2024-02-12 - 1.17.2
 
 ### Fixed
 
 - Add timer thread to EventStreamReader
->>>>>>> a88a54df
+
 
 ## 2024-01-19 - 1.16.1
 
