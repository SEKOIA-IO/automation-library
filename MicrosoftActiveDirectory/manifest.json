{
    "configuration": {
        "title": "MicrosoftADConfiguration",
        "type": "object",
        "properties": {
            "servername": {
                "title": "Server name",
                "description": "IP or name of your host",
                "type": "string"
            },
            "admin_username": {
                "title": "Admin username account",
                "description": "The username of the account that have necessary permisions to change passwords (e.g admin@example.com )",
                "type": "string"
            },
            "admin_password": {
                "title": "Password account",
                "description": "The dedicated password of the account",
                "type": "string"
            }
        },
        "required": [
            "servername",
            "admin_username",
            "admin_password"
        ],
        "secrets": [
            "admin_password"
        ]
    },
    "description": "Microsoft Active Directory (Microsoft AD), is a directory service developed by Microsoft for Windows domain networks. It is a centralized system that stores information about networked resources and makes these resources easily accessible to users and administrators. Active Directory provides services for authentication and authorization, organizing and managing resources, such as users, computers, and devices, in a networked environment.",
    "name": "Microsoft Active Directory",
    "uuid": "b2d96259-af89-4f7a-ae6e-a0af2d2400f3",
    "slug": "microsoft-ad",
<<<<<<< HEAD
    "version": "1.1.0"
=======
    "version": "1.0.0"
>>>>>>> 44e2a328
}<|MERGE_RESOLUTION|>--- conflicted
+++ resolved
@@ -32,9 +32,5 @@
     "name": "Microsoft Active Directory",
     "uuid": "b2d96259-af89-4f7a-ae6e-a0af2d2400f3",
     "slug": "microsoft-ad",
-<<<<<<< HEAD
     "version": "1.1.0"
-=======
-    "version": "1.0.0"
->>>>>>> 44e2a328
 }