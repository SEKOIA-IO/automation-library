# Changelog

All notable changes to this project will be documented in this file.

The format is based on [Keep a Changelog](https://keepachangelog.com/en/1.0.0/),
and this project adheres to [Semantic Versioning](https://semver.org/spec/v2.0.0.html).

## Unreleased

<<<<<<< HEAD
## 2025-10-02 - 1.4.5

### Changed

- Add field for named timezones to Get Current Time action
- Upgrade sekoia-automation-sdk
=======
## 2024-11-14 - 1.4.5

### Added

- Add the ability to define the accuracy of the time helper
- Add logs to the Wait action
>>>>>>> a72ce915

## 2024-11-04 - 1.4.4

### Added

- Add a time helper to sleep duration more accurately

### Fixed

- Use the accurate sleep in the Wait action

## 2024-10-18 - 1.4.1

### Changed

- Add groupby action

## 2024-05-28 - 1.4.0

### Changed

- Upgrade sekoia-automation-sdk

## 2024-01-08 - 1.3.1

### Fixed

- Little fix in the declaration 

## 2023-12-20 - 1.3.0

### Added

- Add password generator action

## 2023-11-22 - 1.2.0

### Changed

- Upgrade dependencies: Sekoia-automation-SDK 1.8.1

## 2023-11-14 - 1.0.4

### Fixed

- Fix the return of the action GetCurrentTime

## 2023-11-13 - 1.0.3

### Fixed

- Normalize the action

## 2023-11-09 - 1.0.2

### Fixed

- Add description for the action GetCurrentTimeAction

## 2023-09-01 - 1.0.1

### Added

- Add `Wait` action


## 2023-06-12 - 1.0.0

### Added

- Initial version of the module<|MERGE_RESOLUTION|>--- conflicted
+++ resolved
@@ -7,21 +7,19 @@
 
 ## Unreleased
 
-<<<<<<< HEAD
-## 2025-10-02 - 1.4.5
+## 2025-12-02 - 1.4.6
 
 ### Changed
 
 - Add field for named timezones to Get Current Time action
 - Upgrade sekoia-automation-sdk
-=======
+
 ## 2024-11-14 - 1.4.5
 
 ### Added
 
 - Add the ability to define the accuracy of the time helper
 - Add logs to the Wait action
->>>>>>> a72ce915
 
 ## 2024-11-04 - 1.4.4
 
