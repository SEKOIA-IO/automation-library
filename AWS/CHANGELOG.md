--- conflicted
+++ resolved
@@ -7,19 +7,17 @@
 
 ## [Unreleased]
 
-<<<<<<< HEAD
-## 2023-10-18 - 1.23.0
+## 2023-10-18 - 1.25.0
 
 ### Changed
 
 - Refactoring of main functionality to make it more robust and easier to maintain
-=======
-## 2023-10-26 - 1.24
+
+## 2023-10-26 - 1.24.0
 
 ### Changed
 
 - Add new Flowlogs connector to collect VPC Flowlogs
->>>>>>> 4cd608bf
 
 ## 2023-10-17 - 1.22.5
 
