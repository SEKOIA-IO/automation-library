--- conflicted
+++ resolved
@@ -7,20 +7,12 @@
 
 ## [Unreleased]
 
-<<<<<<< HEAD
-## 2024-03-22 - 1.30.9
-
-### Changed
-
-- Use chunk size from environment variable
-=======
 ## 2024-03-29 - 1.30.9
 
 ### Changed
 
 - Update `sekoia-automation-sdk` to the latest version (1.12.2) to fix
   support to intake batch URL.
->>>>>>> 1ba2e0c1
 
 ## 2024-03-22 - 1.30.8
 
