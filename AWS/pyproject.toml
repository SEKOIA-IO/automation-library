[tool.poetry]
name = "Automation Module for AWS"
description = ""
version = "0.0"
authors = []
packages = [
    {include = "connectors"},
    {include = "aws_helpers"}
]
<<<<<<< HEAD
=======
package-mode = false

>>>>>>> e68b4b97

[tool.poetry.dependencies]
python = ">=3.10,<3.12"
sekoia-automation-sdk = { version="^1.12.2", extras=["all"] }
boto3 = "^1.21.3"
orjson = "^3.6.7"
pandas = "^1.4.4"
fastparquet = "^2024.2"
loguru = "^0.7.0"
aiobotocore = "^2.5.0"
async-lru = "^2.0.2"

[tool.poetry.group.dev.dependencies]
pytest = "*"
pytest-cov = "*"
pytest-asyncio = "*"
pytest-xdist = "*"
pytest-env = "*"
pytest-flake8 = "*"
requests = "*"
requests-mock = "*"
Faker = "^13.12.0"
aioresponses = "^0.7.4"
autoflake = "^1.4"
isort = "^5.10.1"
black = { version = "^24.3.0", extras = ["colorama"] }
mypy = "^0.991"
types-aiofiles = "^23.1.0.4"
types-python-dateutil = "^2.8.19.13"
poethepoet = { version = "^0.16.5", extras = ["poetry_plugin"] }
poetry = "^1.5.1"

[build-system]
requires = [ "poetry-core>=1.0.0",]
build-backend = "poetry.core.masonry.api"

[tool.black]
line-length = 119
target-version = ['py310']
include = '\.pyi?$'

[tool.isort]
profile = "black"
line_length = 119

[tool.mypy]
strict = true
ignore_missing_imports = true
allow_subclassing_any = true
allow_untyped_calls = true
pretty = true
show_error_codes = true
implicit_reexport = true
allow_untyped_decorators = true
warn_return_any = true
exclude = ["tests/*"]

[tool.pytest.ini_options]
minversion = "6.0"
testpaths = [
    "tests",
]
filterwarnings = [
    "error",
    "ignore::DeprecationWarning",
    "ignore:.*unclosed.*:ResourceWarning",
]
addopts = '''
  --strict-markers
  --tb=short
  --cov=aws_helpers
  --cov=connectors
  --cov-branch
  --cache-clear
  --cov-report=html
  --cov-report=term-missing:skip-covered
  --cov-fail-under=5
  --numprocesses=auto
  --asyncio-mode=auto
'''

[tool.poe.tasks.lint]
sequence = [
    { cmd = "poetry run autoflake --in-place --remove-all-unused-imports --remove-duplicate-keys --remove-unused-variables */**/*.py" },
    { cmd = "poetry run black ." },
    { cmd = "poetry run isort ." },
    { cmd = "poetry run mypy ." },
]
help = "Make code linting and formatting."

[tool.coverage.run]
omit = [
    "tests/*",
    "main.py",
]<|MERGE_RESOLUTION|>--- conflicted
+++ resolved
@@ -7,11 +7,8 @@
     {include = "connectors"},
     {include = "aws_helpers"}
 ]
-<<<<<<< HEAD
-=======
 package-mode = false
 
->>>>>>> e68b4b97
 
 [tool.poetry.dependencies]
 python = ">=3.10,<3.12"
