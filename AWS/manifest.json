{
    "configuration": {
        "title": "AWS",
        "type": "object",
        "properties": {
            "aws_access_key": {
                "description": "The identifier of the access key",
                "type": "string"
            },
            "aws_secret_access_key": {
                "description": "The secret associated to the access key",
                "type": "string"
            },
            "aws_region_name": {
                "description": "The area hosting the AWS resources",
                "type": "string"
            }
        },
        "required": [
            "aws_access_key",
            "aws_secret_access_key",
            "aws_region_name"
        ],
        "secrets": [
            "aws_secret_access_key"
        ]
    },
    "description": "[AWS](https://aws.amazon.com/) is a one of the main cloud provider, supported by Amazon. It offers services for storage (S3, Glacier, EBS, ...), for networking (Snowball, CloudFront, ...), for computing (EC2, ECS, EKS, ...) and others.\nThis module provides triggers to collect events from AWS",
    "name": "AWS",
    "uuid": "b4462429-6f0f-42b5-87b8-430111697d28",
    "slug": "aws",
<<<<<<< HEAD
    "version": "1.23.0"
=======
    "version": "1.24"
>>>>>>> 4cd608bf
}<|MERGE_RESOLUTION|>--- conflicted
+++ resolved
@@ -29,9 +29,5 @@
     "name": "AWS",
     "uuid": "b4462429-6f0f-42b5-87b8-430111697d28",
     "slug": "aws",
-<<<<<<< HEAD
-    "version": "1.23.0"
-=======
-    "version": "1.24"
->>>>>>> 4cd608bf
+    "version": "1.25.0"
 }