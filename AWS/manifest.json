--- conflicted
+++ resolved
@@ -29,9 +29,5 @@
     "name": "AWS",
     "uuid": "b4462429-6f0f-42b5-87b8-430111697d28",
     "slug": "aws",
-<<<<<<< HEAD
     "version": "1.31"
-=======
-    "version": "1.30.10"
->>>>>>> 7cd5fb54
 }