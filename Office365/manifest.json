{
  "configuration": {
    "title": "Microsoft Office 365",
    "type": "object",
    "properties": {}
  },
  "description": "Microsoft Office 365 is an online service, providing the Microsoft Office Products.",
  "name": "Microsoft Office365",
  "uuid": "2dc2855e-3f9a-441c-af2a-30c64e0d0f4a",
  "slug": "office365",
<<<<<<< HEAD
  "version": "2.17.11",
=======
  "version": "2.18.3",
>>>>>>> 5d43038a
  "categories": [
    "Applicative"
  ]
}<|MERGE_RESOLUTION|>--- conflicted
+++ resolved
@@ -8,11 +8,7 @@
   "name": "Microsoft Office365",
   "uuid": "2dc2855e-3f9a-441c-af2a-30c64e0d0f4a",
   "slug": "office365",
-<<<<<<< HEAD
-  "version": "2.17.11",
-=======
-  "version": "2.18.3",
->>>>>>> 5d43038a
+  "version": "2.18.4",
   "categories": [
     "Applicative"
   ]
