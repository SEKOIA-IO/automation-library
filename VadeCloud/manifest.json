--- conflicted
+++ resolved
@@ -31,9 +31,5 @@
     "name": "Vade Cloud",
     "slug": "vade-cloud",
     "uuid": "203d043e-a1ea-4b5c-81ef-6fc0f8a6a9d3",
-<<<<<<< HEAD
-    "version": "1.1.2"
-=======
     "version": "1.2"
->>>>>>> 1ff6108f
 }