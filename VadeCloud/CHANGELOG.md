# Changelog

All notable changes to this project will be documented in this file.

The format is based on [Keep a Changelog](https://keepachangelog.com/en/1.0.0/),
and this project adheres to [Semantic Versioning](https://semver.org/spec/v2.0.0.html).

## [Unreleased]

<<<<<<< HEAD
## 2023-10-12 - 1.1.2

### Added

- Collect events lag metric

### Fixed

- Fixed bug with a first start
=======
## 2023-11-22 - 1.2

### Changed

- Upgrade dependencies: Sekoia-automation-SDK 1.8.1
>>>>>>> 1ff6108f

## 2023-10-12 - 1.0.5

### Fixed

- Fixed bug with a first start

## 2023-08-30 - 1.0.4

### Changed

- Switch to beta flag

## 2023-08-30 - 1.0.3

### Changed

- add ALPHA flag

## 2023-07-26 - 1.0.1

### Added

- default value for the Vade Cloud hostname field

## 2023-07-26 - 1.0.0

### Added

- initial version of the connector<|MERGE_RESOLUTION|>--- conflicted
+++ resolved
@@ -7,23 +7,11 @@
 
 ## [Unreleased]
 
-<<<<<<< HEAD
-## 2023-10-12 - 1.1.2
-
-### Added
-
-- Collect events lag metric
-
-### Fixed
-
-- Fixed bug with a first start
-=======
 ## 2023-11-22 - 1.2
 
 ### Changed
 
 - Upgrade dependencies: Sekoia-automation-SDK 1.8.1
->>>>>>> 1ff6108f
 
 ## 2023-10-12 - 1.0.5
 
