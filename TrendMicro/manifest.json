--- conflicted
+++ resolved
@@ -1,16 +1,4 @@
 {
-<<<<<<< HEAD
-  "configuration": {
-    "title": "Trend Micro",
-    "type": "object",
-    "properties": {}
-  },
-  "description": "",
-  "name": "Trend Micro",
-  "slug": "trend-micro",
-  "uuid": "1b02d442-b804-4987-afe7-6a4be6ef35e6",
-  "version": "1.0.2"
-=======
     "configuration": {
         "title": "Trend Micro",
         "type": "object",
@@ -21,5 +9,4 @@
     "slug": "trend-micro",
     "uuid": "1b02d442-b804-4987-afe7-6a4be6ef35e6",
     "version": "1.1"
->>>>>>> 1ff6108f
 }