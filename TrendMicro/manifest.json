{
  "configuration": {
    "title": "Trend Micro",
    "type": "object",
    "properties": {}
  },
  "description": "Trend Micro develops enterprise security software for servers, containers, & cloud computing environments, networks, and end points. Its cloud and virtualization security products provide automated security for customers of VMware, Amazon AWS, Microsoft Azure, and Google Cloud Platform.",
  "name": "Trend Micro",
  "slug": "trend-micro",
  "uuid": "1b02d442-b804-4987-afe7-6a4be6ef35e6",
<<<<<<< HEAD
  "version": "1.7.0",
=======
  "version": "1.6.1",
>>>>>>> 7f3695c1
  "categories": [
    "Endpoint"
  ]
}<|MERGE_RESOLUTION|>--- conflicted
+++ resolved
@@ -8,11 +8,7 @@
   "name": "Trend Micro",
   "slug": "trend-micro",
   "uuid": "1b02d442-b804-4987-afe7-6a4be6ef35e6",
-<<<<<<< HEAD
-  "version": "1.7.0",
-=======
   "version": "1.6.1",
->>>>>>> 7f3695c1
   "categories": [
     "Endpoint"
   ]
