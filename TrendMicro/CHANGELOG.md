--- conflicted
+++ resolved
@@ -7,19 +7,11 @@
 
 ## Unreleased
 
-<<<<<<< HEAD
-## 2025-01-16 - 1.7.0
-
-### Added
-
-- Added Trend Micro Vision One remediation actions
-=======
 ## 2025-04-02 - 1.6.1
 
 ### Changed
 
 - Persist latest pushed events to local cache
->>>>>>> 7f3695c1
 
 ## 2024-12-09 - 1.6.0
 
