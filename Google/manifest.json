--- conflicted
+++ resolved
@@ -18,9 +18,6 @@
           "token_uri",
           "auth_provider_x509_cert_url",
           "client_x509_cert_url"
-        ],
-        "secrets": [
-          "private_key"
         ],
         "properties": {
           "type": {
@@ -66,12 +63,8 @@
   "name": "Google",
   "uuid": "4f682a9e-9a25-43a5-8a48-cd9bd7fade7e",
   "slug": "google",
-<<<<<<< HEAD
-  "version": "1.20.10"
-=======
   "version": "1.20.9",
   "categories": [
     "Cloud Providers"
   ]
->>>>>>> be39d53e
 }