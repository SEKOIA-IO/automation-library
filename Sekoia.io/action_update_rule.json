{
  "uuid": "b9f6cd73-7c01-4fe6-afbc-0e8290ee8e36",
  "name": "Update rule",
  "docker_parameters": "put-rules/{uuid}",
  "description": "Update a rule",
  "arguments": {
    "$schema": "http://json-schema.org/draft-07/schema#",
    "type": "object",
    "title": "update_rule",
    "properties": {
      "uuid": {
        "type": "string",
        "in": "path"
      },
      "community_uuid": {
        "in": "body",
        "type": "string",
        "default": ""
      },
      "name": {
        "in": "body",
        "type": "string",
        "minLength": 5,
        "maxLength": 100
      },
      "type": {
        "in": "body",
        "type": "string"
      },
      "description": {
        "in": "body",
        "type": "string",
        "maxLength": 1000
      },
      "payload": {
        "in": "body",
        "type": "string"
      },
      "severity": {
        "in": "body",
        "type": "integer",
        "minimum": 0,
        "maximum": 100
      },
      "effort": {
        "in": "body",
        "type": "integer",
        "minimum": 1,
        "maximum": 4
      },
      "alert_type_uuid": {
        "in": "body",
        "type": "string",
        "format": "uuid"
      },
      "tags": {
        "in": "body",
        "type": "array",
        "default": [],
        "items": {
          "type": "string"
        }
      },
      "related_object_refs": {
        "in": "body",
        "type": "array",
        "default": [],
        "items": {
          "type": "string"
        }
      },
      "datasources": {
        "in": "body",
        "type": "array",
        "default": [],
        "items": {
          "type": "string",
          "format": "uuid"
        }
      },
      "event_fields": {
        "in": "body",
        "type": "array",
        "default": [],
        "items": {
          "type": "object",
          "properties": {
            "field": {
              "type": "string"
            },
            "description": {
              "type": "string"
            }
          },
          "required": ["field", "description"]
        }
      },
      "enabled": {
        "in": "body",
        "type": "boolean",
        "default": false
      },
      "parameters": {
        "in": "body",
        "type": "array",
        "default": [],
        "items": {
          "type": "object",
          "properties": {
            "uuid": {
              "type": "string",
              "default": ""
            },
            "name": {
              "type": "string",
              "default": ""
            },
            "value": {
              "type": "string"
            }
          },
          "required": ["value"]
        }
      },
      "all_entities": {
        "in": "body",
        "type": "boolean",
        "default": false
      },
      "entities": {
        "in": "body",
        "type": "array",
        "default": [],
        "items": {
          "type": "string",
          "format": "uuid"
        }
      },
      "all_assets": {
        "in": "body",
        "type": "boolean",
        "default": false
      },
      "assets": {
        "in": "body",
        "type": "array",
        "default": [],
        "items": {
          "type": "string",
          "format": "uuid"
        }
      },
      "goal": {
        "in": "body",
        "type": "string",
        "default": ""
      },
      "false_positives": {
        "in": "body",
        "type": "string",
        "default": ""
      },
      "similarity_strategy": {
        "in": "body",
        "type": "array",
<<<<<<< HEAD
        "items": {}
=======
        "default": [],
        "items": {
          "type": "any"
        }
>>>>>>> 1eab786a
      },
      "available_for_subcommunities": {
        "in": "body",
        "type": "boolean",
        "default": false
      }
    },
    "required": [
      "uuid",
      "name",
      "type",
      "description",
      "payload",
      "severity",
      "effort",
      "alert_type_uuid",
      "enabled"
    ]
  },
  "results": {
    "type": "object",
    "properties": {
      "uuid": {
        "type": "string",
        "format": "uuid",
        "description": "The identifier of the rule"
      },
      "enabled": {
        "type": "boolean",
        "description": "Is the rule enabled ?"
      },
      "community_uuid": {
        "type": "string",
        "description": "The community uuid if the rule is attached to one"
      },
      "parameters": {
        "type": "array",
        "description": "The parameters of the rule",
        "items": {
          "type": "object",
          "properties": {
            "uuid": {
              "type": "string",
              "format": "uuid",
              "description": "The identifier of the parameter"
            },
            "name": {
              "type": "string",
              "minLength": 5,
              "maxLength": 100,
              "description": "The name of the parameter"
            },
            "value": {
              "type": "string",
              "description": "The value of the parameter"
            },
            "default": {
              "type": "string",
              "description": "The default value of the parameter"
            },
            "description": {
              "type": "string",
              "maxLength": 1000,
              "description": "The description of the parameter"
            }
          },
          "required": ["uuid", "name", "value", "default", "description"]
        }
      },
      "all_entities": {
        "type": "boolean",
        "description": "Should the rule be applied on all entities ?"
      },
      "entities": {
        "type": "array",
        "description": "The list of entities the rule should be applied on",
        "items": {
          "type": "object",
          "properties": {
            "name": {
              "type": "string",
              "minLength": 5,
              "maxLength": 100,
              "description": "The name of the entity"
            },
            "entity_id": {
              "type": "string",
              "description": "The Id of the entity"
            },
            "alerts_generation": {
              "type": "string",
              "description": "The uuid of the generation mode"
            },
            "description": {
              "type": "string",
              "maxLength": 1000,
              "description": "The description of the entity"
            },
            "community_uuid": {
              "type": "string",
              "format": "uuid",
              "description": "The community uuid"
            },
            "uuid": {
              "type": "string",
              "format": "uuid",
              "description": "The entity uuid"
            },
            "number_of_intakes": {
              "type": "integer",
              "description": "The number of intakes"
            }
          },
          "required": [
            "name",
            "entity_id",
            "alerts_generation",
            "community_uuid",
            "uuid"
          ]
        }
      },
      "all_assets": {
        "type": "boolean",
        "description": "Should the rule be applied on all assets ?"
      },
      "assets": {
        "type": "array",
        "description": "The list of assets identifiers the rule should be applied on",
        "items": {
          "type": "string",
          "format": "uuid"
        }
      },
      "last_compilation_success": {
        "type": "boolean",
        "description": "Did the last compilation succeed ?"
      },
      "last_compilation_message": {
        "type": "string",
        "description": "The message of the last compilation"
      },
      "last_compilation_at": {
        "type": "string",
        "format": "date-time",
        "description": "The last compilation date of the rule"
      },
      "name": {
        "type": "string",
        "minLength": 5,
        "maxLength": 100,
        "description": "The name of the rule"
      },
      "type": {
        "description": "The type of the rule"
      },
      "private": {
        "type": "boolean",
        "description": "Is the rule available only for the community ?"
      },
      "is_private": {
        "type": "boolean",
        "description": "Is the rule available only for the community ?"
      },
      "description": {
        "type": "string",
        "maxLength": 1000,
        "description": "The descrition of the rule"
      },
      "payload": {
        "type": "string",
        "description": "The payload of the rule"
      },
      "severity": {
        "type": "integer",
        "description": "The severity of the rule"
      },
      "effort": {
        "type": "integer",
        "description": "The effort of the rule"
      },
      "alert_type": {
        "type": "object",
        "description": "The alert type associated to the rule",
        "properties": {
          "uuid": {
            "type": "string",
            "format": "uuid",
            "description": "Alert type uuid"
          },
          "category_uuid": {
            "type": "string",
            "description": "Alert type category uuid"
          },
          "value": {
            "type": "string",
            "description": "Alert type name"
          },
          "detail": {
            "type": "string",
            "description": "Alert type detail"
          },
          "description": {
            "type": "string",
            "description": "Alert type description"
          }
        },
        "required": ["uuid", "category_uuid", "value"]
      },
      "alert_category": {
        "type": "object",
        "description": "The alert category associated to the rule",
        "properties": {
          "uuid": {
            "type": "string",
            "description": "Alert category uuid"
          },
          "name": {
            "type": "string",
            "minLength": 5,
            "maxLength": 100,
            "description": "Alert category name"
          }
        },
        "required": ["uuid", "name"]
      },
      "tags": {
        "type": "array",
        "description": "The list of tags associated to the rule",
        "items": {
          "type": "object",
          "properties": {
            "uuid": {
              "type": "string",
              "format": "uuid",
              "description": "The identifier of the tag"
            },
            "name": {
              "type": "string",
              "minLength": 5,
              "maxLength": 100,
              "description": "The name of the tag"
            }
          },
          "required": ["uuid", "name"]
        }
      },
      "source": {
        "type": "string",
        "description": "The source of the rule"
      },
      "verified": {
        "type": "boolean",
        "description": "Is the rule verified ?"
      },
      "related_object_refs": {
        "type": "array",
        "description": "The list of reference of objects related to the rule",
        "items": {
          "type": "string"
        }
      },
      "datasources": {
        "type": "array",
        "description": "The list of datasources of the rule",
        "items": {
          "type": "object",
          "properties": {
            "uuid": {
              "type": "string",
              "description": "Unique identifier of the datasource"
            },
            "name": {
              "type": "string",
              "description": "The name of the datasource"
            }
          }
        }
      },
      "event_fields": {
        "type": "array",
        "description": "The list of fields to show when displaying a matched event",
        "items": {
          "type": "object",
          "properties": {
            "field": {
              "type": "string",
              "description": "Field path"
            },
            "description": {
              "type": "string",
              "description": "Field description"
            }
          }
        }
      },
      "similarity_strategy": {
        "type": "array",
        "description": "Similarity Strategy used by this rule",
        "items": {}
      },
      "created_at": {
        "type": "string",
        "format": "date-time",
        "description": "The creation date of the rule"
      },
      "created_by": {
        "type": "string",
        "description": "The profile who created the rule"
      },
      "created_by_type": {
        "type": "string",
        "description": "The profile type who created the rule can be 'avatar', 'application', 'apikey'"
      },
      "updated_at": {
        "type": "string",
        "format": "date-time",
        "description": "The modification date of the rule"
      },
      "updated_by": {
        "type": "string",
        "description": "The profile who updated the rule"
      },
      "updated_by_type": {
        "type": "string",
        "description": "The profile type who updated the rule can be 'rule', 'application', 'apikey'"
      },
      "goal": {
        "type": "string",
        "description": "A high-level description explaining the contribution of the rule"
      },
      "false_positives": {
        "type": "string",
        "description": "A possible legitimate usage which can raise a false alert"
      },
      "references": {
        "type": "string",
        "description": "Details on what led to write this rule"
      },
      "available_for_subcommunities": {
        "type": "boolean",
        "default": false,
        "description": "Is the rule available for subcommunities (if applicable) ?"
      },
      "instance_uuid": {
        "type": "string",
        "format": "uuid",
        "description": "The identifier of the instance of the rule"
      }
    },
    "required": [
      "uuid",
      "enabled",
      "parameters",
      "all_entities",
      "all_assets",
      "last_compilation_success",
      "last_compilation_message",
      "last_compilation_at",
      "name",
      "type",
      "severity",
      "effort",
      "alert_type",
      "alert_category",
      "source",
      "verified",
      "related_object_refs",
      "datasources",
      "event_fields",
      "created_at",
      "created_by",
      "created_by_type",
      "updated_at",
      "instance_uuid"
    ]
  }
}<|MERGE_RESOLUTION|>--- conflicted
+++ resolved
@@ -163,14 +163,10 @@
       "similarity_strategy": {
         "in": "body",
         "type": "array",
-<<<<<<< HEAD
-        "items": {}
-=======
         "default": [],
         "items": {
           "type": "any"
         }
->>>>>>> 1eab786a
       },
       "available_for_subcommunities": {
         "in": "body",
@@ -325,6 +321,7 @@
         "description": "The name of the rule"
       },
       "type": {
+        "type": "any",
         "description": "The type of the rule"
       },
       "private": {
@@ -470,7 +467,9 @@
       "similarity_strategy": {
         "type": "array",
         "description": "Similarity Strategy used by this rule",
-        "items": {}
+        "items": {
+          "type": "any"
+        }
       },
       "created_at": {
         "type": "string",
