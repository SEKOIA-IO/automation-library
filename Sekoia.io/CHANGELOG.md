# Changelog

All notable changes to this project will be documented in this file.

The format is based on [Keep a Changelog](https://keepachangelog.com/en/1.0.0/),
and this project adheres to [Semantic Versioning](https://semver.org/spec/v2.0.0.html).

## Unreleased

<<<<<<< HEAD
## 2025-08-26 - 2.68.4

### Fixed

- Remove "visible" parameter from search alert action
=======
## 2025-06-03 - 2.68.4

### Fixed

- Add retry logic when using GetAggregationQuery for ws connection.
>>>>>>> 2c206370

## 2025-06-03 - 2.68.3

### Fixed

- Improve the description of the case identifier argument in the `Attach Alert to Case` action and `Add events to Case` action.
- Improve the description of the cases argument in the `Get Alert` action.

## 2025-05-28 - 2.68.2

### Fixed

- Returning empty list when fetching source references failed.

## 2025-05-28 - 2.68.1

### Fixed

- Returning confidence when resolving source references from Feed consumption.

## 2025-05-27 - 2.68.0

### Added

- Resolve source references in the objects by fetching them from the Sekoia.io API for Feed consumption.


## 2025-04-14 - 2.67.15

### Fixed

- Fix datetime serialization problem

## 2025-04-10 - 2.67.14

### Fixed

- Rename get asset in the main script

## 2025-04-10 - 2.67.13

### Fixed

- Rename the delete case action
- Rename the list of deleted alerts in the case alerts updated

### Added

- Add more tests about the filters used in the automation cases triggers

## 2025-04-07 - 2.67.12

### Fixed

- Fix on automation cases triggers

## 2025-04-03 - 2.67.11

### Added

- Addition of render filter in get_case

## 2025-04-02 - 2.67.10

### Fixed

- Support for file input - action synchronize asset - Fix output type

## 2025-03-20 - 2.67.9

### Added

- Addition of cases actions and triggers

## 2025-03-03 - 2.67.8

### Fixed

Support for file input - action synchronize asset - Fix output type

## 2025-03-18 - 2.67.7

### Fixed

Fix the return variable for the Get Common Values module


## 2025-02-04 - 2.67.6

### Added

Support for file input - action synchronize asset

## 2025-02-10 - 2.67.5

### Changed

- Update `Update Alert Status by name` to add a comment when changing alert status

## 2025-02-10 - 2.67.4

### Added

- Update Alert trigger with rule_names_filter
 
## 2025-01-27 - 2.67.3

### Fixed

- Fix `docker-parameters` of new action to update statuses by name

## 2025-01-21 - 2.67.2

### Changed

- Update the module description

## 2025-01-03 - 2.67.1

### Fixed

- Fix `list asset` action's arguments types
- Fix `create asset`'s url


## 2024-12-18 - 2.67.0

### Added

- Add an action to create a case
- Add an action to modify a case
- Add an action to get the details of a case
- Add an action to add a comment to a case

## 2024-12-09 - 2.66.2

### Changed

- Change `Update Alert Status` to support `status names` as input 

## 2024-12-12 - 2.66.1

### Added

- Add an action to add events to a case

## 2024-12-10 - 2.65.12

### Changed

- Update synchronize asset action

## 2024-11-27 - 2.65.7

### Changed

- Update get alert action with an option to get the associated cases




## 2024-11-27 - 2.65.4

### Changed

- Add list, create and delete actions using asset management V2

## 2024-11-14 - 2.65.1

### Changed

- Add synchronize asset action

## 2024-11-12 - 2.65.0

### Changed

- Remove attribute `rule.description` when fetching alerts

## 2024-11-04 - 2.64.8

### Fixed

- Revert `Update Alert Status` changes from 2.64.7 to maintain compatibility

## 2024-10-18 - 2.64.7

### Changed

- Change `Update Alert Status` to support `status names` as input 

## 2024-10-08 - 2.64.6

### Changed

- Changed the displayed name of the module

## 2024-10-08 - 2.64.5

### Added

- Add a module to merge assets


## 2024-10-08 - 2.64.4

### Changed

- Return more information in Sekoia Alert comment trigger 

## 2024-10-04 - 2.64.3

### Changed

- Bump SDK

## 2024-10-03 - 2.64.2

### Fixed

- Fix required arguments in the `activate countermeasure` action

## 2024-08-30 - 2.64.1

### Changed

- Bump SDK to latest version

## 2024-08-12 - 2.64.0

### Changed

- Enforce default and limit specified in action manifests

## 2024-08-02 - 2.63.0

### Changed

- No need for a configuration for all Sekoia.io modules

## 2024-07-23 - 2.62.1

### Fixed

- Fixes potential errors in URLs

## 2024-07-23 - 2.62.0

### Changed

- Improve logging when fetching an alert failed.

## 2024-07-08 - 2.61.1

### Fixed

- Add miminum, maximum and default value for actions with limit parameter

## 2024-06-10 - 2.60.6

### Fixed

- Fixing typo on action_delete_rule.json

## 2024-06-10 - 2.60.5

### Changed

- Addition of default values on json files

## 2024-06-05 - 2.60.4

### Changed

- Fix docker_parameters for rule actions and add them to main.py

## 2024-06-04 - 2.60.3

### Changed

- Updated uuids of rules actions

## 2024-05-31 - 2.60.2

### Added

- Add Rules actions

## 2024-05-29 - 2.60.1

### Changed

- Ignore authenticated messages

## 2024-05-28 - 2.60.0

### Changed

- Upgrade sekoia-automation-sdk

## 2024-05-17 - 2.59.1

### Changed

- Add output results to Get context action
- Add some tests

## 2024-01-18 - 2.58.3

### Fixed

- Do not push empty bundles to the IC

## 2024-01-15 - 2.58.2

### Changed

- Improve 'Add IOC to IOC Collection' action

## 2024-01-04 - 2.58.1

### Changed

- Change description of rule filter to avoid confusion for users

## 2024-01-04 - 2.57.1

### Fixed

- Log an error when Alert API is not available after 10 retries.

## 2024-01-04 - 2.57.0

### Changed

- Read v2 notifications from Sekoia.io’s `liveapi`.

## 2024-01-04 - 2.56.3

### Changed

- Change log level from error to info when receiving a non v1 event

## 2023-12-12 - 2.56.1

### Changed

- Fix parameter names for add an IOC to an IOC Collection action

## 2023-12-12 - 2.56.0

### Added

- Action to add an IOC to an IOC Collection

## 2023-12-07 - 2.55.0

### Added

- Add heartbeat for triggers

## 2023-12-08 - 2.54.1

### Changed

- Fix retry policy when getting events

## 2023-12-01 - 2.54.0

### Changed

- Upgrade dependencies: Sekoia-automation-SDK 1.8.2

## 2023-11-23 - 2.53.0

### Added

- Add support for custom CA certs bundle in triggers

## 2023-11-22 - 2.52.0

### Changed

- Upgrade dependencies: Sekoia-automation-SDK 1.8.1

## 2023-10-31 - 2.50.0

### Changed

- Update get context action

## 2023-10-10 - 2.47.0

### Added

- Add the action that let us get reports from a specific term
<|MERGE_RESOLUTION|>--- conflicted
+++ resolved
@@ -7,19 +7,17 @@
 
 ## Unreleased
 
-<<<<<<< HEAD
-## 2025-08-26 - 2.68.4
+## 2025-08-26 - 2.68.5
 
 ### Fixed
 
 - Remove "visible" parameter from search alert action
-=======
+
 ## 2025-06-03 - 2.68.4
 
 ### Fixed
 
 - Add retry logic when using GetAggregationQuery for ws connection.
->>>>>>> 2c206370
 
 ## 2025-06-03 - 2.68.3
 
