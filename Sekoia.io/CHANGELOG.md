--- conflicted
+++ resolved
@@ -7,19 +7,17 @@
 
 ## Unreleased
 
-<<<<<<< HEAD
-## 2025-03-20 - 2.67.8
+## 2025-03-20 - 2.67.9
 
 ### Added
 
 - Addition of cases actions and triggers
-=======
+
 ## 2025-03-03 - 2.67.8
 
 ### Fixed
 
 Support for file input - action synchronize asset - Fix output type
->>>>>>> 1b5cf830
 
 ## 2025-03-18 - 2.67.7
 
