# Changelog

All notable changes to this project will be documented in this file.

The format is based on [Keep a Changelog](https://keepachangelog.com/en/1.0.0/),
and this project adheres to [Semantic Versioning](https://semver.org/spec/v2.0.0.html).

## Unreleased

<<<<<<< HEAD
## 2025-11-12  - 2.68.15

### Changed

- Upgrade dependencies: Sekoia-automation-SDK 1.21.1
=======
## 2025-11-17 - 2.68.15

### Changed

- Deprecate old `Get Asset V2` action in favor of a new `Get Asset V2` action.
>>>>>>> 9e308a09

## 2025-11-04  - 2.68.14

### Fixed

- Add retries on Connection Timeouts when getting events from a search job

## 2025-10-28  - 2.68.13

### Changed

- Add more logs to the `Push events to Intake` action

### Fixed

- Change the way to initialize and release the PoolExecutor in the `Push events to Intake` action
- Compare event length as bytes length instead of string length

## 2025-09-25  - 2.68.12

### Added

- Added action to update an asset

## 2025-10-09 - 2.68.11

### Added

- Add some logs error
- Add tests to tests the logs

## 2025-10-08 - 2.68.10

### Fixed

- Fix `delete case action`

## 2025-10-06 - 2.68.9

### Changed

- Push chunks of events in parallel to Intake

### Fixed

- Only retry on certain status codes when pushing events to Intake

## 2025-10-06 - 2.68.8

### Changed

- Add events chunking to `Push events to Intake` action

## 2025-10-06 - 2.68.7

### Added

- Added action to list comments for a case

## 2025-10-03 - 2.68.6

### Fixed

- Add missing arguments to the `List Alerts` action.

## 2025-09-08 - 2.68.5

### Changed

- Increase the backoff factor when getting events
- Change the way to wait the completion of an event search job

## 2025-06-03 - 2.68.4

### Fixed

- Add retry logic when using GetAggregationQuery for ws connection.

## 2025-06-03 - 2.68.3

### Fixed

- Improve the description of the case identifier argument in the `Attach Alert to Case` action and `Add events to Case` action.
- Improve the description of the cases argument in the `Get Alert` action.

## 2025-05-28 - 2.68.2

### Fixed

- Returning empty list when fetching source references failed.

## 2025-05-28 - 2.68.1

### Fixed

- Returning confidence when resolving source references from Feed consumption.

## 2025-05-27 - 2.68.0

### Added

- Resolve source references in the objects by fetching them from the Sekoia.io API for Feed consumption.


## 2025-04-14 - 2.67.15

### Fixed

- Fix datetime serialization problem

## 2025-04-10 - 2.67.14

### Fixed

- Rename get asset in the main script

## 2025-04-10 - 2.67.13

### Fixed

- Rename the delete case action
- Rename the list of deleted alerts in the case alerts updated

### Added

- Add more tests about the filters used in the automation cases triggers

## 2025-04-07 - 2.67.12

### Fixed

- Fix on automation cases triggers

## 2025-04-03 - 2.67.11

### Added

- Addition of render filter in get_case

## 2025-04-02 - 2.67.10

### Fixed

- Support for file input - action synchronize asset - Fix output type

## 2025-03-20 - 2.67.9

### Added

- Addition of cases actions and triggers

## 2025-03-03 - 2.67.8

### Fixed

Support for file input - action synchronize asset - Fix output type

## 2025-03-18 - 2.67.7

### Fixed

Fix the return variable for the Get Common Values module


## 2025-02-04 - 2.67.6

### Added

Support for file input - action synchronize asset

## 2025-02-10 - 2.67.5

### Changed

- Update `Update Alert Status by name` to add a comment when changing alert status

## 2025-02-10 - 2.67.4

### Added

- Update Alert trigger with rule_names_filter
 
## 2025-01-27 - 2.67.3

### Fixed

- Fix `docker-parameters` of new action to update statuses by name

## 2025-01-21 - 2.67.2

### Changed

- Update the module description

## 2025-01-03 - 2.67.1

### Fixed

- Fix `list asset` action's arguments types
- Fix `create asset`'s url


## 2024-12-18 - 2.67.0

### Added

- Add an action to create a case
- Add an action to modify a case
- Add an action to get the details of a case
- Add an action to add a comment to a case

## 2024-12-09 - 2.66.2

### Changed

- Change `Update Alert Status` to support `status names` as input 

## 2024-12-12 - 2.66.1

### Added

- Add an action to add events to a case

## 2024-12-10 - 2.65.12

### Changed

- Update synchronize asset action

## 2024-11-27 - 2.65.7

### Changed

- Update get alert action with an option to get the associated cases




## 2024-11-27 - 2.65.4

### Changed

- Add list, create and delete actions using asset management V2

## 2024-11-14 - 2.65.1

### Changed

- Add synchronize asset action

## 2024-11-12 - 2.65.0

### Changed

- Remove attribute `rule.description` when fetching alerts

## 2024-11-04 - 2.64.8

### Fixed

- Revert `Update Alert Status` changes from 2.64.7 to maintain compatibility

## 2024-10-18 - 2.64.7

### Changed

- Change `Update Alert Status` to support `status names` as input 

## 2024-10-08 - 2.64.6

### Changed

- Changed the displayed name of the module

## 2024-10-08 - 2.64.5

### Added

- Add a module to merge assets


## 2024-10-08 - 2.64.4

### Changed

- Return more information in Sekoia Alert comment trigger 

## 2024-10-04 - 2.64.3

### Changed

- Bump SDK

## 2024-10-03 - 2.64.2

### Fixed

- Fix required arguments in the `activate countermeasure` action

## 2024-08-30 - 2.64.1

### Changed

- Bump SDK to latest version

## 2024-08-12 - 2.64.0

### Changed

- Enforce default and limit specified in action manifests

## 2024-08-02 - 2.63.0

### Changed

- No need for a configuration for all Sekoia.io modules

## 2024-07-23 - 2.62.1

### Fixed

- Fixes potential errors in URLs

## 2024-07-23 - 2.62.0

### Changed

- Improve logging when fetching an alert failed.

## 2024-07-08 - 2.61.1

### Fixed

- Add miminum, maximum and default value for actions with limit parameter

## 2024-06-10 - 2.60.6

### Fixed

- Fixing typo on action_delete_rule.json

## 2024-06-10 - 2.60.5

### Changed

- Addition of default values on json files

## 2024-06-05 - 2.60.4

### Changed

- Fix docker_parameters for rule actions and add them to main.py

## 2024-06-04 - 2.60.3

### Changed

- Updated uuids of rules actions

## 2024-05-31 - 2.60.2

### Added

- Add Rules actions

## 2024-05-29 - 2.60.1

### Changed

- Ignore authenticated messages

## 2024-05-28 - 2.60.0

### Changed

- Upgrade sekoia-automation-sdk

## 2024-05-17 - 2.59.1

### Changed

- Add output results to Get context action
- Add some tests

## 2024-01-18 - 2.58.3

### Fixed

- Do not push empty bundles to the IC

## 2024-01-15 - 2.58.2

### Changed

- Improve 'Add IOC to IOC Collection' action

## 2024-01-04 - 2.58.1

### Changed

- Change description of rule filter to avoid confusion for users

## 2024-01-04 - 2.57.1

### Fixed

- Log an error when Alert API is not available after 10 retries.

## 2024-01-04 - 2.57.0

### Changed

- Read v2 notifications from Sekoia.io’s `liveapi`.

## 2024-01-04 - 2.56.3

### Changed

- Change log level from error to info when receiving a non v1 event

## 2023-12-12 - 2.56.1

### Changed

- Fix parameter names for add an IOC to an IOC Collection action

## 2023-12-12 - 2.56.0

### Added

- Action to add an IOC to an IOC Collection

## 2023-12-07 - 2.55.0

### Added

- Add heartbeat for triggers

## 2023-12-08 - 2.54.1

### Changed

- Fix retry policy when getting events

## 2023-12-01 - 2.54.0

### Changed

- Upgrade dependencies: Sekoia-automation-SDK 1.8.2

## 2023-11-23 - 2.53.0

### Added

- Add support for custom CA certs bundle in triggers

## 2023-11-22 - 2.52.0

### Changed

- Upgrade dependencies: Sekoia-automation-SDK 1.8.1

## 2023-10-31 - 2.50.0

### Changed

- Update get context action

## 2023-10-10 - 2.47.0

### Added

- Add the action that let us get reports from a specific term
<|MERGE_RESOLUTION|>--- conflicted
+++ resolved
@@ -7,19 +7,17 @@
 
 ## Unreleased
 
-<<<<<<< HEAD
-## 2025-11-12  - 2.68.15
+## 2025-11-18  - 2.68.16
 
 ### Changed
 
 - Upgrade dependencies: Sekoia-automation-SDK 1.21.1
-=======
+
 ## 2025-11-17 - 2.68.15
 
 ### Changed
 
 - Deprecate old `Get Asset V2` action in favor of a new `Get Asset V2` action.
->>>>>>> 9e308a09
 
 ## 2025-11-04  - 2.68.14
 
