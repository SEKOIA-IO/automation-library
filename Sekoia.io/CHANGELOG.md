# Changelog

All notable changes to this project will be documented in this file.

The format is based on [Keep a Changelog](https://keepachangelog.com/en/1.0.0/),
and this project adheres to [Semantic Versioning](https://semver.org/spec/v2.0.0.html).

## Unreleased

<<<<<<< HEAD
## 2025-02-04 - 2.67.4

### Added

Support for file input - action synchronize asset

=======
## 2025-02-10 - 2.67.5

### Changed

- Update `Update Alert Status by name` to add a comment when changing alert status

## 2025-02-10 - 2.67.4

### Added

- Update Alert trigger with rule_names_filter
 
>>>>>>> 355f76a7
## 2025-01-27 - 2.67.3

### Fixed

- Fix `docker-parameters` of new action to update statuses by name

## 2025-01-21 - 2.67.2

### Changed

- Update the module description

## 2025-01-03 - 2.67.1

### Fixed

- Fix `list asset` action's arguments types
- Fix `create asset`'s url


## 2024-12-18 - 2.67.0

### Added

- Add an action to create a case
- Add an action to modify a case
- Add an action to get the details of a case
- Add an action to add a comment to a case

## 2024-12-09 - 2.66.2

### Changed

- Change `Update Alert Status` to support `status names` as input 

## 2024-12-12 - 2.66.1

### Added

- Add an action to add events to a case

## 2024-12-10 - 2.65.12

### Changed

- Update synchronize asset action

## 2024-11-27 - 2.65.7

### Changed

- Update get alert action with an option to get the associated cases




## 2024-11-27 - 2.65.4

### Changed

- Add list, create and delete actions using asset management V2

## 2024-11-14 - 2.65.1

### Changed

- Add synchronize asset action

## 2024-11-12 - 2.65.0

### Changed

- Remove attribute `rule.description` when fetching alerts

## 2024-11-04 - 2.64.8

### Fixed

- Revert `Update Alert Status` changes from 2.64.7 to maintain compatibility

## 2024-10-18 - 2.64.7

### Changed

- Change `Update Alert Status` to support `status names` as input 

## 2024-10-08 - 2.64.6

### Changed

- Changed the displayed name of the module

## 2024-10-08 - 2.64.5

### Added

- Add a module to merge assets


## 2024-10-08 - 2.64.4

### Changed

- Return more information in Sekoia Alert comment trigger 

## 2024-10-04 - 2.64.3

### Changed

- Bump SDK

## 2024-10-03 - 2.64.2

### Fixed

- Fix required arguments in the `activate countermeasure` action

## 2024-08-30 - 2.64.1

### Changed

- Bump SDK to latest version

## 2024-08-12 - 2.64.0

### Changed

- Enforce default and limit specified in action manifests

## 2024-08-02 - 2.63.0

### Changed

- No need for a configuration for all Sekoia.io modules

## 2024-07-23 - 2.62.1

### Fixed

- Fixes potential errors in URLs

## 2024-07-23 - 2.62.0

### Changed

- Improve logging when fetching an alert failed.

## 2024-07-08 - 2.61.1

### Fixed

- Add miminum, maximum and default value for actions with limit parameter

## 2024-06-10 - 2.60.6

### Fixed

- Fixing typo on action_delete_rule.json

## 2024-06-10 - 2.60.5

### Changed

- Addition of default values on json files

## 2024-06-05 - 2.60.4

### Changed

- Fix docker_parameters for rule actions and add them to main.py

## 2024-06-04 - 2.60.3

### Changed

- Updated uuids of rules actions

## 2024-05-31 - 2.60.2

### Added

- Add Rules actions

## 2024-05-29 - 2.60.1

### Changed

- Ignore authenticated messages

## 2024-05-28 - 2.60.0

### Changed

- Upgrade sekoia-automation-sdk

## 2024-05-17 - 2.59.1

### Changed

- Add output results to Get context action
- Add some tests

## 2024-01-18 - 2.58.3

### Fixed

- Do not push empty bundles to the IC

## 2024-01-15 - 2.58.2

### Changed

- Improve 'Add IOC to IOC Collection' action

## 2024-01-04 - 2.58.1

### Changed

- Change description of rule filter to avoid confusion for users

## 2024-01-04 - 2.57.1

### Fixed

- Log an error when Alert API is not available after 10 retries.

## 2024-01-04 - 2.57.0

### Changed

- Read v2 notifications from Sekoia.io’s `liveapi`.

## 2024-01-04 - 2.56.3

### Changed

- Change log level from error to info when receiving a non v1 event

## 2023-12-12 - 2.56.1

### Changed

- Fix parameter names for add an IOC to an IOC Collection action

## 2023-12-12 - 2.56.0

### Added

- Action to add an IOC to an IOC Collection

## 2023-12-07 - 2.55.0

### Added

- Add heartbeat for triggers

## 2023-12-08 - 2.54.1

### Changed

- Fix retry policy when getting events

## 2023-12-01 - 2.54.0

### Changed

- Upgrade dependencies: Sekoia-automation-SDK 1.8.2

## 2023-11-23 - 2.53.0

### Added

- Add support for custom CA certs bundle in triggers

## 2023-11-22 - 2.52.0

### Changed

- Upgrade dependencies: Sekoia-automation-SDK 1.8.1

## 2023-10-31 - 2.50.0

### Changed

- Update get context action

## 2023-10-10 - 2.47.0

### Added

- Add the action that let us get reports from a specific term
<|MERGE_RESOLUTION|>--- conflicted
+++ resolved
@@ -7,14 +7,12 @@
 
 ## Unreleased
 
-<<<<<<< HEAD
-## 2025-02-04 - 2.67.4
+## 2025-02-04 - 2.67.6
 
 ### Added
 
 Support for file input - action synchronize asset
 
-=======
 ## 2025-02-10 - 2.67.5
 
 ### Changed
@@ -27,7 +25,6 @@
 
 - Update Alert trigger with rule_names_filter
  
->>>>>>> 355f76a7
 ## 2025-01-27 - 2.67.3
 
 ### Fixed
