# Changelog

All notable changes to this project will be documented in this file.

The format is based on [Keep a Changelog](https://keepachangelog.com/en/1.0.0/),
and this project adheres to [Semantic Versioning](https://semver.org/spec/v2.0.0.html).

## Unreleased

<<<<<<< HEAD
=======
## 2025-11-04  - 2.68.14

### Fixed

- Add retries on Connection Timeouts when getting events from a search job

## 2025-10-28  - 2.68.13

### Changed

- Add more logs to the `Push events to Intake` action

### Fixed

- Change the way to initialize and release the PoolExecutor in the `Push events to Intake` action
- Compare event length as bytes length instead of string length

## 2025-09-25  - 2.68.12

### Added

- Added action to update an asset

## 2025-10-09 - 2.68.11

### Added

- Add some logs error
- Add tests to tests the logs

## 2025-10-08 - 2.68.10

### Fixed

- Fix `delete case action`

>>>>>>> 90f3f042
## 2025-10-06 - 2.68.9

### Changed

<<<<<<< HEAD
- Deprecate old `Get Asset V2` action in favor of a new `Get Asset V2` action.
=======
- Push chunks of events in parallel to Intake

### Fixed

- Only retry on certain status codes when pushing events to Intake
>>>>>>> 90f3f042

## 2025-10-06 - 2.68.8

### Changed

- Add events chunking to `Push events to Intake` action

## 2025-10-06 - 2.68.7

### Added

- Added action to list comments for a case

## 2025-10-03 - 2.68.6

### Fixed

- Add missing arguments to the `List Alerts` action.

## 2025-09-08 - 2.68.5

### Changed

- Increase the backoff factor when getting events
- Change the way to wait the completion of an event search job

## 2025-06-03 - 2.68.4

### Fixed

- Add retry logic when using GetAggregationQuery for ws connection.

## 2025-06-03 - 2.68.3

### Fixed

- Improve the description of the case identifier argument in the `Attach Alert to Case` action and `Add events to Case` action.
- Improve the description of the cases argument in the `Get Alert` action.

## 2025-05-28 - 2.68.2

### Fixed

- Returning empty list when fetching source references failed.

## 2025-05-28 - 2.68.1

### Fixed

- Returning confidence when resolving source references from Feed consumption.

## 2025-05-27 - 2.68.0

### Added

- Resolve source references in the objects by fetching them from the Sekoia.io API for Feed consumption.


## 2025-04-14 - 2.67.15

### Fixed

- Fix datetime serialization problem

## 2025-04-10 - 2.67.14

### Fixed

- Rename get asset in the main script

## 2025-04-10 - 2.67.13

### Fixed

- Rename the delete case action
- Rename the list of deleted alerts in the case alerts updated

### Added

- Add more tests about the filters used in the automation cases triggers

## 2025-04-07 - 2.67.12

### Fixed

- Fix on automation cases triggers

## 2025-04-03 - 2.67.11

### Added

- Addition of render filter in get_case

## 2025-04-02 - 2.67.10

### Fixed

- Support for file input - action synchronize asset - Fix output type

## 2025-03-20 - 2.67.9

### Added

- Addition of cases actions and triggers

## 2025-03-03 - 2.67.8

### Fixed

Support for file input - action synchronize asset - Fix output type

## 2025-03-18 - 2.67.7

### Fixed

Fix the return variable for the Get Common Values module


## 2025-02-04 - 2.67.6

### Added

Support for file input - action synchronize asset

## 2025-02-10 - 2.67.5

### Changed

- Update `Update Alert Status by name` to add a comment when changing alert status

## 2025-02-10 - 2.67.4

### Added

- Update Alert trigger with rule_names_filter
 
## 2025-01-27 - 2.67.3

### Fixed

- Fix `docker-parameters` of new action to update statuses by name

## 2025-01-21 - 2.67.2

### Changed

- Update the module description

## 2025-01-03 - 2.67.1

### Fixed

- Fix `list asset` action's arguments types
- Fix `create asset`'s url


## 2024-12-18 - 2.67.0

### Added

- Add an action to create a case
- Add an action to modify a case
- Add an action to get the details of a case
- Add an action to add a comment to a case

## 2024-12-09 - 2.66.2

### Changed

- Change `Update Alert Status` to support `status names` as input 

## 2024-12-12 - 2.66.1

### Added

- Add an action to add events to a case

## 2024-12-10 - 2.65.12

### Changed

- Update synchronize asset action

## 2024-11-27 - 2.65.7

### Changed

- Update get alert action with an option to get the associated cases




## 2024-11-27 - 2.65.4

### Changed

- Add list, create and delete actions using asset management V2

## 2024-11-14 - 2.65.1

### Changed

- Add synchronize asset action

## 2024-11-12 - 2.65.0

### Changed

- Remove attribute `rule.description` when fetching alerts

## 2024-11-04 - 2.64.8

### Fixed

- Revert `Update Alert Status` changes from 2.64.7 to maintain compatibility

## 2024-10-18 - 2.64.7

### Changed

- Change `Update Alert Status` to support `status names` as input 

## 2024-10-08 - 2.64.6

### Changed

- Changed the displayed name of the module

## 2024-10-08 - 2.64.5

### Added

- Add a module to merge assets


## 2024-10-08 - 2.64.4

### Changed

- Return more information in Sekoia Alert comment trigger 

## 2024-10-04 - 2.64.3

### Changed

- Bump SDK

## 2024-10-03 - 2.64.2

### Fixed

- Fix required arguments in the `activate countermeasure` action

## 2024-08-30 - 2.64.1

### Changed

- Bump SDK to latest version

## 2024-08-12 - 2.64.0

### Changed

- Enforce default and limit specified in action manifests

## 2024-08-02 - 2.63.0

### Changed

- No need for a configuration for all Sekoia.io modules

## 2024-07-23 - 2.62.1

### Fixed

- Fixes potential errors in URLs

## 2024-07-23 - 2.62.0

### Changed

- Improve logging when fetching an alert failed.

## 2024-07-08 - 2.61.1

### Fixed

- Add miminum, maximum and default value for actions with limit parameter

## 2024-06-10 - 2.60.6

### Fixed

- Fixing typo on action_delete_rule.json

## 2024-06-10 - 2.60.5

### Changed

- Addition of default values on json files

## 2024-06-05 - 2.60.4

### Changed

- Fix docker_parameters for rule actions and add them to main.py

## 2024-06-04 - 2.60.3

### Changed

- Updated uuids of rules actions

## 2024-05-31 - 2.60.2

### Added

- Add Rules actions

## 2024-05-29 - 2.60.1

### Changed

- Ignore authenticated messages

## 2024-05-28 - 2.60.0

### Changed

- Upgrade sekoia-automation-sdk

## 2024-05-17 - 2.59.1

### Changed

- Add output results to Get context action
- Add some tests

## 2024-01-18 - 2.58.3

### Fixed

- Do not push empty bundles to the IC

## 2024-01-15 - 2.58.2

### Changed

- Improve 'Add IOC to IOC Collection' action

## 2024-01-04 - 2.58.1

### Changed

- Change description of rule filter to avoid confusion for users

## 2024-01-04 - 2.57.1

### Fixed

- Log an error when Alert API is not available after 10 retries.

## 2024-01-04 - 2.57.0

### Changed

- Read v2 notifications from Sekoia.io’s `liveapi`.

## 2024-01-04 - 2.56.3

### Changed

- Change log level from error to info when receiving a non v1 event

## 2023-12-12 - 2.56.1

### Changed

- Fix parameter names for add an IOC to an IOC Collection action

## 2023-12-12 - 2.56.0

### Added

- Action to add an IOC to an IOC Collection

## 2023-12-07 - 2.55.0

### Added

- Add heartbeat for triggers

## 2023-12-08 - 2.54.1

### Changed

- Fix retry policy when getting events

## 2023-12-01 - 2.54.0

### Changed

- Upgrade dependencies: Sekoia-automation-SDK 1.8.2

## 2023-11-23 - 2.53.0

### Added

- Add support for custom CA certs bundle in triggers

## 2023-11-22 - 2.52.0

### Changed

- Upgrade dependencies: Sekoia-automation-SDK 1.8.1

## 2023-10-31 - 2.50.0

### Changed

- Update get context action

## 2023-10-10 - 2.47.0

### Added

- Add the action that let us get reports from a specific term
<|MERGE_RESOLUTION|>--- conflicted
+++ resolved
@@ -7,8 +7,12 @@
 
 ## Unreleased
 
-<<<<<<< HEAD
-=======
+## 2025-11-17 - 2.68.15
+
+### Changed
+
+- Deprecate old `Get Asset V2` action in favor of a new `Get Asset V2` action.
+
 ## 2025-11-04  - 2.68.14
 
 ### Fixed
@@ -45,20 +49,15 @@
 
 - Fix `delete case action`
 
->>>>>>> 90f3f042
 ## 2025-10-06 - 2.68.9
 
 ### Changed
 
-<<<<<<< HEAD
-- Deprecate old `Get Asset V2` action in favor of a new `Get Asset V2` action.
-=======
 - Push chunks of events in parallel to Intake
 
 ### Fixed
 
 - Only retry on certain status codes when pushing events to Intake
->>>>>>> 90f3f042
 
 ## 2025-10-06 - 2.68.8
 
