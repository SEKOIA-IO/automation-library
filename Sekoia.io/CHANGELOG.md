--- conflicted
+++ resolved
@@ -7,20 +7,19 @@
 
 ## Unreleased
 
-<<<<<<< HEAD
-## 2025-07-30 - 2.68.3
+## 2025-07-30 - 2.68.4
 
 ### Fixed
 
 - Handle empty `version` in `metadata`.
-=======
+
 ## 2025-06-03 - 2.68.3
 
 ### Fixed
 
 - Improve the description of the case identifier argument in the `Attach Alert to Case` action and `Add events to Case` action.
 - Improve the description of the cases argument in the `Get Alert` action.
->>>>>>> 1414f299
+
 
 ## 2025-05-28 - 2.68.2
 
