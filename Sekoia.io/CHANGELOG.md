# Changelog

All notable changes to this project will be documented in this file.

The format is based on [Keep a Changelog](https://keepachangelog.com/en/1.0.0/),
and this project adheres to [Semantic Versioning](https://semver.org/spec/v2.0.0.html).

## Unreleased

<<<<<<< HEAD
## 2025-09-25  - 2.68.6

### Added

- Added action to update an asset
=======
## 2025-10-09 - 2.68.11

### Added

- Add some logs error
- Add tests to tests the logs

## 2025-10-08 - 2.68.10

### Fixed

- Fix `delete case action`

## 2025-10-06 - 2.68.9

### Changed

- Push chunks of events in parallel to Intake

### Fixed

- Only retry on certain status codes when pushing events to Intake

## 2025-10-06 - 2.68.8

### Changed

- Add events chunking to `Push events to Intake` action

## 2025-10-06 - 2.68.7

### Added

- Added action to list comments for a case

## 2025-10-03 - 2.68.6

### Fixed

- Add missing arguments to the `List Alerts` action.
>>>>>>> 57510fba

## 2025-09-08 - 2.68.5

### Changed

- Increase the backoff factor when getting events
- Change the way to wait the completion of an event search job

## 2025-06-03 - 2.68.4

### Fixed

- Add retry logic when using GetAggregationQuery for ws connection.

## 2025-06-03 - 2.68.3

### Fixed

- Improve the description of the case identifier argument in the `Attach Alert to Case` action and `Add events to Case` action.
- Improve the description of the cases argument in the `Get Alert` action.

## 2025-05-28 - 2.68.2

### Fixed

- Returning empty list when fetching source references failed.

## 2025-05-28 - 2.68.1

### Fixed

- Returning confidence when resolving source references from Feed consumption.

## 2025-05-27 - 2.68.0

### Added

- Resolve source references in the objects by fetching them from the Sekoia.io API for Feed consumption.


## 2025-04-14 - 2.67.15

### Fixed

- Fix datetime serialization problem

## 2025-04-10 - 2.67.14

### Fixed

- Rename get asset in the main script

## 2025-04-10 - 2.67.13

### Fixed

- Rename the delete case action
- Rename the list of deleted alerts in the case alerts updated

### Added

- Add more tests about the filters used in the automation cases triggers

## 2025-04-07 - 2.67.12

### Fixed

- Fix on automation cases triggers

## 2025-04-03 - 2.67.11

### Added

- Addition of render filter in get_case

## 2025-04-02 - 2.67.10

### Fixed

- Support for file input - action synchronize asset - Fix output type

## 2025-03-20 - 2.67.9

### Added

- Addition of cases actions and triggers

## 2025-03-03 - 2.67.8

### Fixed

Support for file input - action synchronize asset - Fix output type

## 2025-03-18 - 2.67.7

### Fixed

Fix the return variable for the Get Common Values module


## 2025-02-04 - 2.67.6

### Added

Support for file input - action synchronize asset

## 2025-02-10 - 2.67.5

### Changed

- Update `Update Alert Status by name` to add a comment when changing alert status

## 2025-02-10 - 2.67.4

### Added

- Update Alert trigger with rule_names_filter
 
## 2025-01-27 - 2.67.3

### Fixed

- Fix `docker-parameters` of new action to update statuses by name

## 2025-01-21 - 2.67.2

### Changed

- Update the module description

## 2025-01-03 - 2.67.1

### Fixed

- Fix `list asset` action's arguments types
- Fix `create asset`'s url


## 2024-12-18 - 2.67.0

### Added

- Add an action to create a case
- Add an action to modify a case
- Add an action to get the details of a case
- Add an action to add a comment to a case

## 2024-12-09 - 2.66.2

### Changed

- Change `Update Alert Status` to support `status names` as input 

## 2024-12-12 - 2.66.1

### Added

- Add an action to add events to a case

## 2024-12-10 - 2.65.12

### Changed

- Update synchronize asset action

## 2024-11-27 - 2.65.7

### Changed

- Update get alert action with an option to get the associated cases




## 2024-11-27 - 2.65.4

### Changed

- Add list, create and delete actions using asset management V2

## 2024-11-14 - 2.65.1

### Changed

- Add synchronize asset action

## 2024-11-12 - 2.65.0

### Changed

- Remove attribute `rule.description` when fetching alerts

## 2024-11-04 - 2.64.8

### Fixed

- Revert `Update Alert Status` changes from 2.64.7 to maintain compatibility

## 2024-10-18 - 2.64.7

### Changed

- Change `Update Alert Status` to support `status names` as input 

## 2024-10-08 - 2.64.6

### Changed

- Changed the displayed name of the module

## 2024-10-08 - 2.64.5

### Added

- Add a module to merge assets


## 2024-10-08 - 2.64.4

### Changed

- Return more information in Sekoia Alert comment trigger 

## 2024-10-04 - 2.64.3

### Changed

- Bump SDK

## 2024-10-03 - 2.64.2

### Fixed

- Fix required arguments in the `activate countermeasure` action

## 2024-08-30 - 2.64.1

### Changed

- Bump SDK to latest version

## 2024-08-12 - 2.64.0

### Changed

- Enforce default and limit specified in action manifests

## 2024-08-02 - 2.63.0

### Changed

- No need for a configuration for all Sekoia.io modules

## 2024-07-23 - 2.62.1

### Fixed

- Fixes potential errors in URLs

## 2024-07-23 - 2.62.0

### Changed

- Improve logging when fetching an alert failed.

## 2024-07-08 - 2.61.1

### Fixed

- Add miminum, maximum and default value for actions with limit parameter

## 2024-06-10 - 2.60.6

### Fixed

- Fixing typo on action_delete_rule.json

## 2024-06-10 - 2.60.5

### Changed

- Addition of default values on json files

## 2024-06-05 - 2.60.4

### Changed

- Fix docker_parameters for rule actions and add them to main.py

## 2024-06-04 - 2.60.3

### Changed

- Updated uuids of rules actions

## 2024-05-31 - 2.60.2

### Added

- Add Rules actions

## 2024-05-29 - 2.60.1

### Changed

- Ignore authenticated messages

## 2024-05-28 - 2.60.0

### Changed

- Upgrade sekoia-automation-sdk

## 2024-05-17 - 2.59.1

### Changed

- Add output results to Get context action
- Add some tests

## 2024-01-18 - 2.58.3

### Fixed

- Do not push empty bundles to the IC

## 2024-01-15 - 2.58.2

### Changed

- Improve 'Add IOC to IOC Collection' action

## 2024-01-04 - 2.58.1

### Changed

- Change description of rule filter to avoid confusion for users

## 2024-01-04 - 2.57.1

### Fixed

- Log an error when Alert API is not available after 10 retries.

## 2024-01-04 - 2.57.0

### Changed

- Read v2 notifications from Sekoia.io’s `liveapi`.

## 2024-01-04 - 2.56.3

### Changed

- Change log level from error to info when receiving a non v1 event

## 2023-12-12 - 2.56.1

### Changed

- Fix parameter names for add an IOC to an IOC Collection action

## 2023-12-12 - 2.56.0

### Added

- Action to add an IOC to an IOC Collection

## 2023-12-07 - 2.55.0

### Added

- Add heartbeat for triggers

## 2023-12-08 - 2.54.1

### Changed

- Fix retry policy when getting events

## 2023-12-01 - 2.54.0

### Changed

- Upgrade dependencies: Sekoia-automation-SDK 1.8.2

## 2023-11-23 - 2.53.0

### Added

- Add support for custom CA certs bundle in triggers

## 2023-11-22 - 2.52.0

### Changed

- Upgrade dependencies: Sekoia-automation-SDK 1.8.1

## 2023-10-31 - 2.50.0

### Changed

- Update get context action

## 2023-10-10 - 2.47.0

### Added

- Add the action that let us get reports from a specific term
<|MERGE_RESOLUTION|>--- conflicted
+++ resolved
@@ -7,13 +7,13 @@
 
 ## Unreleased
 
-<<<<<<< HEAD
-## 2025-09-25  - 2.68.6
+
+## 2025-09-25  - 2.68.12
 
 ### Added
 
 - Added action to update an asset
-=======
+
 ## 2025-10-09 - 2.68.11
 
 ### Added
@@ -54,7 +54,6 @@
 ### Fixed
 
 - Add missing arguments to the `List Alerts` action.
->>>>>>> 57510fba
 
 ## 2025-09-08 - 2.68.5
 
