# Changelog

All notable changes to this project will be documented in this file.

The format is based on [Keep a Changelog](https://keepachangelog.com/en/1.0.0/),
and this project adheres to [Semantic Versioning](https://semver.org/spec/v2.0.0.html).

## Unreleased
<<<<<<< HEAD

## 2024-12-12 - 2.66.0

### Added

- Add an action to add events to a case

## 2024-12-11 - 2.65.11
=======
## 2024-12-10 - 2.65.12
>>>>>>> a25e193f

### Changed

- Update synchronize asset action

## 2024-11-27 - 2.65.7

### Changed

- Update get alert action with an option to get the associated cases

## 2024-11-27 - 2.65.4

### Changed

- Add list, create and delete actions using asset management V2

## 2024-11-14 - 2.65.1

### Changed

- Add synchronize asset action

## 2024-11-12 - 2.65.0

### Changed

- Remove attribute `rule.description` when fetching alerts

## 2024-11-04 - 2.64.8

### Fixed

- Revert `Update Alert Status` changes from 2.64.7 to maintain compatibility

## 2024-10-18 - 2.64.7

### Changed

- Change `Update Alert Status` to support `status names` as input 

## 2024-10-08 - 2.64.6

### Changed

- Changed the displayed name of the module

## 2024-10-08 - 2.64.5

### Added

- Add a module to merge assets


## 2024-10-08 - 2.64.4

### Changed

- Return more information in Sekoia Alert comment trigger 

## 2024-10-04 - 2.64.3

### Changed

- Bump SDK

## 2024-10-03 - 2.64.2

### Fixed

- Fix required arguments in the `activate countermeasure` action

## 2024-08-30 - 2.64.1

### Changed

- Bump SDK to latest version

## 2024-08-12 - 2.64.0

### Changed

- Enforce default and limit specified in action manifests

## 2024-08-02 - 2.63.0

### Changed

- No need for a configuration for all Sekoia.io modules

## 2024-07-23 - 2.62.1

### Fixed

- Fixes potential errors in URLs

## 2024-07-23 - 2.62.0

### Changed

- Improve logging when fetching an alert failed.

## 2024-07-08 - 2.61.1

### Fixed

- Add miminum, maximum and default value for actions with limit parameter

## 2024-06-10 - 2.60.6

### Fixed

- Fixing typo on action_delete_rule.json

## 2024-06-10 - 2.60.5

### Changed

- Addition of default values on json files

## 2024-06-05 - 2.60.4

### Changed

- Fix docker_parameters for rule actions and add them to main.py

## 2024-06-04 - 2.60.3

### Changed

- Updated uuids of rules actions

## 2024-05-31 - 2.60.2

### Added

- Add Rules actions

## 2024-05-29 - 2.60.1

### Changed

- Ignore authenticated messages

## 2024-05-28 - 2.60.0

### Changed

- Upgrade sekoia-automation-sdk

## 2024-05-17 - 2.59.1

### Changed

- Add output results to Get context action
- Add some tests

## 2024-01-18 - 2.58.3

### Fixed

- Do not push empty bundles to the IC

## 2024-01-15 - 2.58.2

### Changed

- Improve 'Add IOC to IOC Collection' action

## 2024-01-04 - 2.58.1

### Changed

- Change description of rule filter to avoid confusion for users

## 2024-01-04 - 2.57.1

### Fixed

- Log an error when Alert API is not available after 10 retries.

## 2024-01-04 - 2.57.0

### Changed

- Read v2 notifications from Sekoia.io’s `liveapi`.

## 2024-01-04 - 2.56.3

### Changed

- Change log level from error to info when receiving a non v1 event

## 2023-12-12 - 2.56.1

### Changed

- Fix parameter names for add an IOC to an IOC Collection action

## 2023-12-12 - 2.56.0

### Added

- Action to add an IOC to an IOC Collection

## 2023-12-07 - 2.55.0

### Added

- Add heartbeat for triggers

## 2023-12-08 - 2.54.1

### Changed

- Fix retry policy when getting events

## 2023-12-01 - 2.54.0

### Changed

- Upgrade dependencies: Sekoia-automation-SDK 1.8.2

## 2023-11-23 - 2.53.0

### Added

- Add support for custom CA certs bundle in triggers

## 2023-11-22 - 2.52.0

### Changed

- Upgrade dependencies: Sekoia-automation-SDK 1.8.1

## 2023-10-31 - 2.50.0

### Changed

- Update get context action

## 2023-10-10 - 2.47.0

### Added

- Add the action that let us get reports from a specific term
<|MERGE_RESOLUTION|>--- conflicted
+++ resolved
@@ -6,7 +6,6 @@
 and this project adheres to [Semantic Versioning](https://semver.org/spec/v2.0.0.html).
 
 ## Unreleased
-<<<<<<< HEAD
 
 ## 2024-12-12 - 2.66.0
 
@@ -14,10 +13,7 @@
 
 - Add an action to add events to a case
 
-## 2024-12-11 - 2.65.11
-=======
 ## 2024-12-10 - 2.65.12
->>>>>>> a25e193f
 
 ### Changed
 
