--- conflicted
+++ resolved
@@ -7,13 +7,12 @@
 
 ## Unreleased
 
-<<<<<<< HEAD
-## 2024-09-30 - 2.64.2
+## 2024-09-30 - 2.64.4
 
 ### Changed
 
 - Return more information in Sekoia Alert comment trigger 
-=======
+
 ## 2024-10-04 - 2.64.3
 
 ### Changed
@@ -25,7 +24,6 @@
 ### Fixed
 
 - Fix required arguments in the `activate countermeasure` action
->>>>>>> be39d53e
 
 ## 2024-08-30 - 2.64.1
 
