# Changelog

All notable changes to this project will be documented in this file.

The format is based on [Keep a Changelog](https://keepachangelog.com/en/1.0.0/),
and this project adheres to [Semantic Versioning](https://semver.org/spec/v2.0.0.html).

## [Unreleased]

<<<<<<< HEAD
## 2023-12-07 - 2.55.0

### Added

- Action to add an IOC to an IOC Collection
=======
## 2023-12-08 - 2.54.1

### Changed

- Fix retry policy when getting events
>>>>>>> 46359522

## 2023-12-01 - 2.54.0

### Changed

- Upgrade dependencies: Sekoia-automation-SDK 1.8.2

## 2023-11-23 - 2.53.0

### Added

- Add support for custom CA certs bundle in triggers

## 2023-11-22 - 2.52.0

### Changed

- Upgrade dependencies: Sekoia-automation-SDK 1.8.1

## 2023-10-10 - 2.47.0

### Added

- Add the action that let us get reports from a specific term

## 2023-10-31 - 2.50.0

### Updated

- Update get context action<|MERGE_RESOLUTION|>--- conflicted
+++ resolved
@@ -7,19 +7,17 @@
 
 ## [Unreleased]
 
-<<<<<<< HEAD
 ## 2023-12-07 - 2.55.0
 
 ### Added
 
 - Action to add an IOC to an IOC Collection
-=======
+
 ## 2023-12-08 - 2.54.1
 
 ### Changed
 
 - Fix retry policy when getting events
->>>>>>> 46359522
 
 ## 2023-12-01 - 2.54.0
 
