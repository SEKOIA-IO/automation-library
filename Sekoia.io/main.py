--- conflicted
+++ resolved
@@ -36,10 +36,7 @@
     GetCustomVerdict,
     GetEntity,
     GetIntake,
-<<<<<<< HEAD
-=======
     GetListOfCommentsOfCase,
->>>>>>> 57510fba
     GetRule,
     ListAlerts,
     ListAssets,
@@ -61,10 +58,7 @@
 from sekoiaio.operation_center.push_event_to_intake import PushEventToIntake
 from sekoiaio.operation_center.synchronize_assets_with_ad import SynchronizeAssetsWithAD
 from sekoiaio.operation_center.update_alert_status import UpdateAlertStatus
-<<<<<<< HEAD
 from sekoiaio.operation_center.update_asset import UpdateAsset
-=======
->>>>>>> 57510fba
 from sekoiaio.triggers.alerts import (
     AlertCommentCreatedTrigger,
     AlertCreatedTrigger,
