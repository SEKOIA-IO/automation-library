--- conflicted
+++ resolved
@@ -12,11 +12,7 @@
   "name": "Sekoia.io",
   "uuid": "92d8bb47-7c51-445d-81de-ae04edbb6f0a",
   "slug": "sekoia.io",
-<<<<<<< HEAD
-  "version": "2.68.6",
-=======
-  "version": "2.68.11",
->>>>>>> 57510fba
+  "version": "2.68.12",
   "categories": [
     "Generic"
   ]
