--- conflicted
+++ resolved
@@ -35,9 +35,5 @@
     "name": "Salesforce",
     "uuid": "f811e134-2548-11ee-be56-0242ac120002",
     "slug": "salesforce",
-<<<<<<< HEAD
-    "version": "1.5"
-=======
     "version": "1.4.11"
->>>>>>> 0a1bd848
 }