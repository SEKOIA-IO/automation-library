{
    "configuration": {
        "title": "JumpcloudDirectoryInsightsModuleConfiguration",
        "type": "object",
        "properties": {
            "base_url": {
                "title": "Base Url",
                "description": "Jumpcloud Directory Insights API Base URL",
                "default": "https://api.jumpcloud.com/",
                "type": "string"
            },
            "apikey": {
                "title": "Apikey",
                "description": "The API key to authenticate calls to the Jumpcloud Directory Insights API",
                "type": "string"
            }
        },
        "required": [
            "apikey"
        ],
        "secrets": [
            "apikey"
        ]
    },
    "description": "Directory Insights allows you to read event logs, view activity in your directory, and monitor user authentications to the console, RADIUS, LDAP, and SSO apps. Directory Insights analyzes the audit trails that lead to critical events so you know the what, where, when, how, and who of your directory activities.",
    "name": "Jumpcloud Directory Insights",
    "uuid": "fb8568bd-8b80-4c84-bde4-2d24275ce34f",
    "slug": "jumpcloud-directory-insights",
<<<<<<< HEAD
    "version": "1.3.1"
=======
    "version": "1.4"
>>>>>>> 702ce6a3
}<|MERGE_RESOLUTION|>--- conflicted
+++ resolved
@@ -26,9 +26,5 @@
     "name": "Jumpcloud Directory Insights",
     "uuid": "fb8568bd-8b80-4c84-bde4-2d24275ce34f",
     "slug": "jumpcloud-directory-insights",
-<<<<<<< HEAD
-    "version": "1.3.1"
-=======
-    "version": "1.4"
->>>>>>> 702ce6a3
+    "version": "1.4.1"
 }