{
  "configuration": {
    "title": "Entra ID configuration",
    "type": "object",
    "properties": {
      "tenant_id": {
        "title": "Tenant Id",
        "description": "ID of the Microsoft Entra ID tenant",
        "type": "string"
      },
      "client_id": {
        "title": "Client Id",
        "description": "Client ID. An application needs to be created in the Azure Portal and assigned relevent permissions. Its Client ID should then be used in this configuration.",
        "type": "string"
      },
      "client_secret": {
        "title": "Client Secret",
        "description": "Client Secret associated with the registered application. Admin Consent has to be granted to the application for it to work.",
        "type": "string"
      },
      "username": {
        "title": "Delegated account username",
        "description": "The username of the delegated account used for some administrative tasks (eg: reset password)",
        "type": "string"
      },
      "password": {
        "title": "Delegated account password",
        "description": "The password of the delegated account used for some administrative tasks (eg: reset password)",
        "type": "string"
      }
    },
    "required": [
      "tenant_id"
    ],
    "secrets": [
      "client_secret",
      "password"
    ]
  },
  "description": "[Microsoft Entra ID (formely Azure Active Directory)](https://azure.microsoft.com/en-us/services/active-directory/#overview) is an enterprise identity service that provides single sign-on, multifactor authentication, and conditional access to guard against 99.9 percent of cybersecurity attacks.",
  "name": "Microsoft Entra ID",
  "uuid": "3abf7928-65ef-4a5f-ba3e-5fbe56123d0c",
  "slug": "azure-ad",
<<<<<<< HEAD
  "version": "2.8.1"
=======
  "version": "2.8.0",
  "categories": [
    "IAM"
  ]
>>>>>>> 6aabe2bd
}<|MERGE_RESOLUTION|>--- conflicted
+++ resolved
@@ -41,12 +41,8 @@
   "name": "Microsoft Entra ID",
   "uuid": "3abf7928-65ef-4a5f-ba3e-5fbe56123d0c",
   "slug": "azure-ad",
-<<<<<<< HEAD
   "version": "2.8.1"
-=======
-  "version": "2.8.0",
   "categories": [
     "IAM"
   ]
->>>>>>> 6aabe2bd
 }