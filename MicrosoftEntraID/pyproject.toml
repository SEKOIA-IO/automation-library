[build-system]
requires = ["poetry-core>=1.0.0"]
build-backend = "poetry.core.masonry.api"

[tool.poetry]
name = "Azure Active Directory"
description = ""
version = "0.0"
authors = []
package-mode = false

<<<<<<< HEAD
=======
[tool.poetry.dependencies]
python = ">=3.11,<3.12"
azure-identity = "^1.23.1"
pydantic = "2.10"
sekoia-automation-sdk = { version = "^1.21.2", extras = ["all"] }
msgraph-sdk = "^1.45.0"
cachetools = "^6.2.0"
loguru = "^0.7.3"

[tool.poetry.dev-dependencies]
pytest = "*"
pytest-cov = "*"
pytest-asyncio = "*"
requests-mock = "*"
black = { version = "^22.6.0", allow-prereleases = true }
flake8 = "^4.0.1"
mypy = "^1.11.2"
pytest-clarity = "^1.0.1"
Faker = "^13.12.0"

[build-system]
requires = [ "poetry-core>=1.0.0",]
build-backend = "poetry.core.masonry.api"

>>>>>>> 4ae359b9
[tool.black]
line-length = 119
target-version = ["py311"]
include = "\\.pyi?$"

[tool.isort]
profile = "black"
line_length = 119

[tool.mypy]
strict = false
ignore_missing_imports = true
allow_subclassing_any = true
allow_untyped_calls = true
pretty = true
show_error_codes = true
implicit_reexport = true
allow_untyped_decorators = true
warn_return_any = true
exclude = ["tests/*"]

[tool.poetry.dependencies]
python = ">=3.11,<3.12"
azure-identity = "^1.23.1"
pydantic = "2.10"
msgraph-sdk = "^1.45.0"
cachetools = "^6.2.0"
loguru = "^0.7.3"

[tool.poetry.dev-dependencies]
pytest = "*"
pytest-cov = "*"
pytest-asyncio = "*"
requests-mock = "*"
flake8 = "^4.0.1"
mypy = "^1.11.2"
pytest-clarity = "^1.0.1"
Faker = "^13.12.0"

[tool.pytest.ini_options]
minversion = "6.0"
testpaths = ["tests"]
addopts = "  --strict-markers\n  --tb=short\n  --cov=graph_api\n  --cov=azure_ad\n  --cov-branch\n  --cache-clear\n  --cov-report=html\n  --cov-report=term-missing:skip-covered\n  --cov-fail-under=5\n  --asyncio-mode=auto\n"

[tool.coverage.run]
omit = ["tests/*", "main.py"]

[tool.poetry.dependencies.sekoia-automation-sdk]
version = "^1.21.0"
extras = ["all"]

[tool.poetry.dev-dependencies.black]
version = "^22.6.0"
allow-prereleases = true<|MERGE_RESOLUTION|>--- conflicted
+++ resolved
@@ -9,33 +9,6 @@
 authors = []
 package-mode = false
 
-<<<<<<< HEAD
-=======
-[tool.poetry.dependencies]
-python = ">=3.11,<3.12"
-azure-identity = "^1.23.1"
-pydantic = "2.10"
-sekoia-automation-sdk = { version = "^1.21.2", extras = ["all"] }
-msgraph-sdk = "^1.45.0"
-cachetools = "^6.2.0"
-loguru = "^0.7.3"
-
-[tool.poetry.dev-dependencies]
-pytest = "*"
-pytest-cov = "*"
-pytest-asyncio = "*"
-requests-mock = "*"
-black = { version = "^22.6.0", allow-prereleases = true }
-flake8 = "^4.0.1"
-mypy = "^1.11.2"
-pytest-clarity = "^1.0.1"
-Faker = "^13.12.0"
-
-[build-system]
-requires = [ "poetry-core>=1.0.0",]
-build-backend = "poetry.core.masonry.api"
-
->>>>>>> 4ae359b9
 [tool.black]
 line-length = 119
 target-version = ["py311"]
@@ -84,7 +57,7 @@
 omit = ["tests/*", "main.py"]
 
 [tool.poetry.dependencies.sekoia-automation-sdk]
-version = "^1.21.0"
+version = "^1.21.2"
 extras = ["all"]
 
 [tool.poetry.dev-dependencies.black]
