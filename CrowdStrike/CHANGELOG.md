--- conflicted
+++ resolved
@@ -7,19 +7,11 @@
 
 ## [Unreleased]
 
-<<<<<<< HEAD
-## [1.9] - 2023-11-22
-
-### Changed
-
-- Upgrade dependencies: Sekoia-automation-SDK 1.8.1
-=======
 ## [1.8.2] - 2023-11-21
 
 ### Fixed
 
 - Fix connector startup problems
->>>>>>> 0a1bd848
 
 ## [1.8.1] - 2023-11-08
 
