{
    "configuration": {
        "$schema": "http://json-schema.org/draft-07/schema#",
        "properties": {
            "client_id": {
                "description": "Client Id to interact with Checkpoint API",
                "type": "string"
            },
            "secret_key": {
                "description": "Secret key to work with Checkpoint API",
                "type": "string"
            },
            "authentication_url": {
                "description": "Authentication url to authenticate Checkpoint API",
                "type": "string"
            },
            "base_url": {
                "description": "Base url to interact with Checkpoint API",
                "type": "string",
                "default": "https://cloudinfra-gw.portal.checkpoint.com"
            }
        },
        "required": [
            "client_id",
            "secret_key",
            "authentication_url"
        ],
        "secrets": [
            "secret_key"
        ],
        "title": "Check Point module Configuration",
        "type": "object"
    },
    "description": "Check Point Harmony is the industry\u2019s first unified security solution for users devices and access.",
    "name": "Check Point",
    "uuid": "096f4eda-68dd-11ee-8c99-0242ac120002",
    "slug": "checkpoint",
<<<<<<< HEAD
    "version": "1.1"
=======
    "version": "1.1.0"
>>>>>>> 0a1bd848
}<|MERGE_RESOLUTION|>--- conflicted
+++ resolved
@@ -31,13 +31,9 @@
         "title": "Check Point module Configuration",
         "type": "object"
     },
-    "description": "Check Point Harmony is the industry\u2019s first unified security solution for users devices and access.",
+    "description": "Check Point Harmony is the industry’s first unified security solution for users devices and access.",
     "name": "Check Point",
     "uuid": "096f4eda-68dd-11ee-8c99-0242ac120002",
     "slug": "checkpoint",
-<<<<<<< HEAD
-    "version": "1.1"
-=======
     "version": "1.1.0"
->>>>>>> 0a1bd848
 }