{
    "configuration": {
        "$schema": "http://json-schema.org/draft-07/schema#",
        "title": "Github",
        "type": "object",
        "properties": {
            "org_name": {
                "description": "The name of your Github organization",
                "type": "string"
            },
            "apikey": {
                "description": "The APIkey to authenticate call to the Github API",
                "type": "string"
            },
            "pem_file": {
                "description": "Pem file to interact with Github API",
                "type": "string"
            },
            "app_id": {
                "description": "Github app id to interact with Github API",
                "type": "integer"
            }
        },
        "required": [
            "org_name"
        ],
        "secrets": [
            "apikey",
            "pem_file"
        ]
    },
    "description": "Github connector for audit logs",
    "name": "Github",
    "uuid": "7a951812-28a2-445a-a257-f26deae34d44",
    "slug": "github",
<<<<<<< HEAD
    "version": "1.9"
=======
    "version": "1.9.0"
>>>>>>> 7cd5fb54
}<|MERGE_RESOLUTION|>--- conflicted
+++ resolved
@@ -33,9 +33,5 @@
     "name": "Github",
     "uuid": "7a951812-28a2-445a-a257-f26deae34d44",
     "slug": "github",
-<<<<<<< HEAD
     "version": "1.9"
-=======
-    "version": "1.9.0"
->>>>>>> 7cd5fb54
 }