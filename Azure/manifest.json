--- conflicted
+++ resolved
@@ -8,9 +8,5 @@
     "name": "Microsoft Azure",
     "uuid": "525eecc0-9eee-484d-92bd-039117cf4dac",
     "slug": "azure",
-<<<<<<< HEAD
     "version": "2.5"
-=======
-    "version": "2.4.5"
->>>>>>> 7cd5fb54
 }