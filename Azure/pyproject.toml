--- conflicted
+++ resolved
@@ -6,11 +6,7 @@
 
 [tool.poetry.dependencies]
 python = ">=3.10,<3.12"
-<<<<<<< HEAD
-sekoia-automation-sdk = { version="^1.8.1", extras=["all"]}
-=======
 sekoia-automation-sdk = { version="^1.8.1", extras=["all"] }
->>>>>>> 0a1bd848
 orjson = "^3.7.7"
 prometheus-client = "^0.16.0"
 confluent-kafka = "^2.0.2"
