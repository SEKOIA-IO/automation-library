--- conflicted
+++ resolved
@@ -38,9 +38,4 @@
     "name": "Sophos",
     "uuid": "0de5216e-19b0-4ad3-9b91-a547cfaf52ca",
     "slug": "sophos",
-<<<<<<< HEAD
-    "version": "1.8.1"
-=======
-    "version": "1.9"
->>>>>>> 7d1a4ca3
-}+    "version": "1.9.1"
