--- conflicted
+++ resolved
@@ -38,10 +38,5 @@
     "name": "Sophos",
     "uuid": "0de5216e-19b0-4ad3-9b91-a547cfaf52ca",
     "slug": "sophos",
-<<<<<<< HEAD
-    "version": "1.11.3"
-}
-=======
     "version": "1.11.4"
-}
->>>>>>> e2f29260
+}