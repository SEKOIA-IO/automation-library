--- conflicted
+++ resolved
@@ -9,33 +9,6 @@
 authors = []
 package-mode = false
 
-<<<<<<< HEAD
-=======
-[tool.poetry.dependencies]
-python = ">=3.11,<3.12"
-sekoia-automation-sdk = "^1.21.2"
-requests-ratelimiter = "^0.7.0"
-structlog = "^23.1.0"
-requests = "^2.32.5"
-tenacity = "^9.1.2"
-
-[tool.poetry.group.dev.dependencies]
-pytest = "*"
-pytest-cov = "*"
-pytest-xdist = "*"
-pytest-env = "*"
-requests-mock = "*"
-mypy = "^0.991"
-autoflake = "^1.4"
-isort = "^5.10.1"
-black = { version = "^24.4.2", extras = ["colorama"] }
-poethepoet = { version = "^0.16.5", extras = ["poetry_plugin"] }
-
-[build-system]
-requires = [ "poetry-core>=1.0.0",]
-build-backend = "poetry.core.masonry.api"
-
->>>>>>> 4ae359b9
 [tool.black]
 line-length = 119
 target-version = ["py310"]
@@ -59,10 +32,10 @@
 
 [tool.poetry.dependencies]
 python = ">=3.11,<3.12"
-sekoia-automation-sdk = "^1.21.1"
+sekoia-automation-sdk = "^1.21.2"
 requests-ratelimiter = "^0.7.0"
 structlog = "^23.1.0"
-requests = "*"
+requests = "^2.32.5"
 tenacity = "^9.1.2"
 
 [tool.coverage.run]
